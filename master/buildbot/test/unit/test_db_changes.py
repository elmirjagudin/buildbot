# This file is part of Buildbot.  Buildbot is free software: you can
# redistribute it and/or modify it under the terms of the GNU General Public
# License as published by the Free Software Foundation, version 2.
#
# This program is distributed in the hope that it will be useful, but WITHOUT
# ANY WARRANTY; without even the implied warranty of MERCHANTABILITY or FITNESS
# FOR A PARTICULAR PURPOSE.  See the GNU General Public License for more
# details.
#
# You should have received a copy of the GNU General Public License along with
# this program; if not, write to the Free Software Foundation, Inc., 51
# Franklin Street, Fifth Floor, Boston, MA 02110-1301 USA.
#
# Copyright Buildbot Team Members

import sqlalchemy as sa

from buildbot.db import changes
from buildbot.db import sourcestamps
from buildbot.test.fake import fakedb
from buildbot.test.fake import fakemaster
from buildbot.test.util import connector_component
from buildbot.test.util import interfaces
from buildbot.test.util import validation
from buildbot.util import epoch2datetime
from twisted.internet import defer
from twisted.internet import task
from twisted.trial import unittest

SOMETIME = 20398573
OTHERTIME = 937239287


class Tests(interfaces.InterfaceTests):

    # common sample data

    change13_rows = [
        fakedb.SourceStamp(id=92, branch="thirteen"),
        fakedb.Change(changeid=13, author="dustin", comments="fix spelling",
                      branch="master", revision="deadbeef",
                      when_timestamp=266738400, revlink=None, category=None,
                      repository='', codebase='', project='', sourcestampid=92),

        fakedb.ChangeFile(changeid=13, filename='master/README.txt'),
        fakedb.ChangeFile(changeid=13, filename='slave/README.txt'),

        fakedb.ChangeProperty(changeid=13, property_name='notest',
                              property_value='["no","Change"]'),
    ]

    change14_rows = [
        fakedb.SourceStamp(id=233, branch="fourteen"),
        fakedb.Change(changeid=14, author="warner", comments="fix whitespace",
                      branch="warnerdb", revision="0e92a098b",
                      when_timestamp=266738404, revlink='http://warner/0e92a098b',
                      category='devel', repository='git://warner', codebase='mainapp',
                      project='Buildbot', sourcestampid=233),

        fakedb.ChangeFile(changeid=14, filename='master/buildbot/__init__.py'),
    ]

    change14_dict = {
        'changeid': 14,
        'author': u'warner',
        'branch': u'warnerdb',
        'category': u'devel',
        'comments': u'fix whitespace',
        'files': [u'master/buildbot/__init__.py'],
        'project': u'Buildbot',
        'properties': {},
        'repository': u'git://warner',
        'codebase': u'mainapp',
        'revision': u'0e92a098b',
        'revlink': u'http://warner/0e92a098b',
        'when_timestamp': epoch2datetime(266738404),
        'sourcestampid': 233,
    }

    # tests

    def test_signature_addChange(self):
        @self.assertArgSpecMatches(self.db.changes.addChange)
        def addChange(self, author=None, files=None, comments=None, is_dir=None,
                      revision=None, when_timestamp=None, branch=None, category=None,
                      revlink='', properties={}, repository='', codebase='',
                      project='', uid=None):
            pass

    def test_signature_getChange(self):
        @self.assertArgSpecMatches(self.db.changes.getChange)
        def getChange(self, key, no_cache=False):
            pass

    @defer.inlineCallbacks
    def test_addChange_getChange(self):
        clock = task.Clock()
        clock.advance(SOMETIME)
        changeid = yield self.db.changes.addChange(
            author=u'dustin',
            files=[],
            comments=u'fix spelling',
            revision=u'2d6caa52',
            when_timestamp=epoch2datetime(OTHERTIME),
            branch=u'master',
            category=None,
            revlink=None,
            properties={},
            repository=u'repo://',
            codebase=u'cb',
            project=u'proj',
            _reactor=clock)
        chdict = yield self.db.changes.getChange(changeid)
        validation.verifyDbDict(self, 'chdict', chdict)
        chdict = chdict.copy()
        ss = yield self.db.sourcestamps.getSourceStamp(chdict['sourcestampid'])
        chdict['sourcestampid'] = ss
        self.assertEqual(chdict, {
            'author': u'dustin',
            'branch': u'master',
            'category': None,
            'changeid': changeid,
            'codebase': u'cb',
            'comments': u'fix spelling',
            'files': [],
            'project': u'proj',
            'properties': {},
            'repository': u'repo://',
            'revision': u'2d6caa52',
            'revlink': None,
            'sourcestampid': {
                'branch': u'master',
                'codebase': u'cb',
                'patch_author': None,
                'patch_body': None,
                'patch_comment': None,
                'patch_level': None,
                'patch_subdir': None,
                'patchid': None,
                'project': u'proj',
                'repository': u'repo://',
                'revision': u'2d6caa52',
                'created_at': epoch2datetime(SOMETIME),
                'ssid': ss['ssid'],
            },
            'when_timestamp': epoch2datetime(OTHERTIME),
        })

    def test_getChange_chdict(self):
        d = self.insertTestData(self.change14_rows)

        def get14(_):
            return self.db.changes.getChange(14)
        d.addCallback(get14)

        def check14(chdict):
            validation.verifyDbDict(self, 'chdict', chdict)
            self.assertEqual(chdict, self.change14_dict)
        d.addCallback(check14)
        return d

    def test_getChange_missing(self):
        d = defer.succeed(None)

        def get14(_):
            return self.db.changes.getChange(14)
        d.addCallback(get14)

        def check14(chdict):
            self.failUnless(chdict is None)
        d.addCallback(check14)
        return d

    def test_signature_getChangeUids(self):
        @self.assertArgSpecMatches(self.db.changes.getChangeUids)
        def getChangeUids(self, changeid):
            pass

    def test_getChangeUids_missing(self):
        d = self.db.changes.getChangeUids(1)

        def check(res):
            self.assertEqual(res, [])
        d.addCallback(check)
        return d

    def test_getChangeUids_found(self):
        d = self.insertTestData(self.change14_rows + [
            fakedb.SourceStamp(id=92),
            fakedb.User(uid=1),
            fakedb.ChangeUser(changeid=14, uid=1),
        ])
        d.addCallback(lambda _: self.db.changes.getChangeUids(14))

        def check(res):
            self.assertEqual(res, [1])
        d.addCallback(check)
        return d

    def test_getChangeUids_multi(self):
        d = self.insertTestData(self.change14_rows + self.change13_rows + [
            fakedb.User(uid=1, identifier="one"),
            fakedb.User(uid=2, identifier="two"),
            fakedb.User(uid=99, identifier="nooo"),
            fakedb.ChangeUser(changeid=14, uid=1),
            fakedb.ChangeUser(changeid=14, uid=2),
            fakedb.ChangeUser(changeid=13, uid=99),  # not selected
        ])
        d.addCallback(lambda _: self.db.changes.getChangeUids(14))

        def check(res):
            self.assertEqual(sorted(res), [1, 2])
        d.addCallback(check)
        return d

    def test_signature_getRecentChanges(self):
        @self.assertArgSpecMatches(self.db.changes.getRecentChanges)
        def getRecentChanges(self, count):
            pass

    def test_signature_getChanges(self):
        @self.assertArgSpecMatches(self.db.changes.getChanges)
        def getChanges(self):
            pass

    def insert7Changes(self):
        return self.insertTestData([
            fakedb.SourceStamp(id=922),
            fakedb.Change(changeid=8, sourcestampid=922),
            fakedb.Change(changeid=9, sourcestampid=922),
            fakedb.Change(changeid=10, sourcestampid=922),
            fakedb.Change(changeid=11, sourcestampid=922),
            fakedb.Change(changeid=12, sourcestampid=922),
        ] + self.change13_rows + self.change14_rows)

    def test_getRecentChanges_subset(self):
        d = self.insert7Changes()
        d.addCallback(lambda _:
                      self.db.changes.getRecentChanges(5))

        def check(changes):
            changeids = [c['changeid'] for c in changes]
            self.assertEqual(changeids, [10, 11, 12, 13, 14])
        d.addCallback(check)
        return d

    def test_getChangesCount(self):
        d = self.insert7Changes()
        d.addCallback(lambda _:
                      self.db.changes.getChangesCount())

        def check(n):
            self.assertEqual(n, 7)
        d.addCallback(check)
        return d

    def test_getChangesHugeCount(self):
        d = self.insertTestData([
            fakedb.SourceStamp(id=92),
        ] + [
            fakedb.Change(changeid=i) for i in xrange(2, 102)])
        d.addCallback(lambda _:
                      self.db.changes.getChangesCount())

        def check(n):
            self.assertEqual(n, 100)
        d.addCallback(check)
        return d

    def test_getRecentChanges_empty(self):
        d = defer.succeed(None)
        d.addCallback(lambda _:
                      self.db.changes.getRecentChanges(5))

        def check(changes):
            changeids = [c['changeid'] for c in changes]
            self.assertEqual(changeids, [])
        d.addCallback(check)
        d.addCallback(lambda _:
                      self.db.changes.getChanges())
        d.addCallback(check)
        return d

    def test_getRecentChanges_missing(self):
        d = self.insertTestData(self.change13_rows + self.change14_rows)
        d.addCallback(lambda _:
                      self.db.changes.getRecentChanges(5))

        def check(changes):
            # requested all, but only got 2
            # sort by changeid, since we assert on change 13 at index 0
            changes.sort(key=lambda c: c['changeid'])
            changeids = [c['changeid'] for c in changes]
            self.assertEqual(changeids, [13, 14])
            # double-check that they have .files, etc.
            self.assertEqual(sorted(changes[0]['files']),
                             sorted(['master/README.txt', 'slave/README.txt']))
            self.assertEqual(changes[0]['properties'],
                             {'notest': ('no', 'Change')})
        d.addCallback(check)
        d.addCallback(lambda _:
                      self.db.changes.getChanges())
        d.addCallback(check)
        return d

    def test_signature_getLatestChangeid(self):
        @self.assertArgSpecMatches(self.db.changes.getLatestChangeid)
        def getLatestChangeid(self):
            pass

    def test_getLatestChangeid(self):
        d = self.insertTestData(self.change13_rows)

        def get(_):
            return self.db.changes.getLatestChangeid()
        d.addCallback(get)

        def check(changeid):
            self.assertEqual(changeid, 13)
        d.addCallback(check)
        return d

    def test_getLatestChangeid_empty(self):
        d = defer.succeed(None)

        def get(_):
            return self.db.changes.getLatestChangeid()
        d.addCallback(get)

        def check(changeid):
            self.assertEqual(changeid, None)
        d.addCallback(check)
        return d


class RealTests(Tests):

    # tests that only "real" implementations will pass

    def test_addChange(self):
        clock = task.Clock()
        clock.advance(SOMETIME)
        d = self.db.changes.addChange(
            author=u'dustin',
            files=[u'master/LICENSING.txt', u'slave/LICENSING.txt'],
            comments=u'fix spelling',
            revision=u'2d6caa52',
            when_timestamp=epoch2datetime(266738400),
            branch=u'master',
            category=None,
            revlink=None,
            properties={u'platform': (u'linux', 'Change')},
            repository=u'',
            codebase=u'cb',
            project=u'',
            _reactor=clock)
        # check all of the columns of the four relevant tables

        def check_change(changeid):
            def thd(conn):
                self.assertEqual(changeid, 1)
                r = conn.execute(self.db.model.changes.select())
                r = r.fetchall()
                self.assertEqual(len(r), 1)
                self.assertEqual(r[0].changeid, changeid)
                self.assertEqual(r[0].author, 'dustin')
                self.assertEqual(r[0].comments, 'fix spelling')
                self.assertEqual(r[0].branch, 'master')
                self.assertEqual(r[0].revision, '2d6caa52')
                self.assertEqual(r[0].when_timestamp, 266738400)
                self.assertEqual(r[0].category, None)
                self.assertEqual(r[0].repository, '')
                self.assertEqual(r[0].codebase, u'cb')
                self.assertEqual(r[0].project, '')
                self.assertEqual(r[0].sourcestampid, 1)
            return self.db.pool.do(thd)
        d.addCallback(check_change)

        def check_change_files(_):
            def thd(conn):
                query = self.db.model.change_files.select()
                query.where(self.db.model.change_files.c.changeid == 1)
                query.order_by(self.db.model.change_files.c.filename)
                r = conn.execute(query)
                r = r.fetchall()
                self.assertEqual(len(r), 2)
                self.assertEqual(r[0].filename, 'master/LICENSING.txt')
                self.assertEqual(r[1].filename, 'slave/LICENSING.txt')
            return self.db.pool.do(thd)
        d.addCallback(check_change_files)

        def check_change_properties(_):
            def thd(conn):
                query = self.db.model.change_properties.select()
                query.where(self.db.model.change_properties.c.changeid == 1)
                query.order_by(self.db.model.change_properties.c.property_name)
                r = conn.execute(query)
                r = r.fetchall()
                self.assertEqual(len(r), 1)
                self.assertEqual(r[0].property_name, 'platform')
                self.assertEqual(r[0].property_value, '["linux", "Change"]')
            return self.db.pool.do(thd)
        d.addCallback(check_change_properties)

        def check_change_users(_):
            def thd(conn):
                query = self.db.model.change_users.select()
                r = conn.execute(query)
                r = r.fetchall()
                self.assertEqual(len(r), 0)
            return self.db.pool.do(thd)
        d.addCallback(check_change_users)

        def check_change_sourcestamps(_):
            def thd(conn):
                query = self.db.model.sourcestamps.select()
                r = conn.execute(query)
                self.assertEqual([dict(row) for row in r.fetchall()], [{
                    'branch': u'master',
                    'codebase': u'cb',
                    'id': 1,
                    'patchid': None,
                    'project': u'',
                    'repository': u'',
                    'revision': u'2d6caa52',
                    'created_at': SOMETIME,
                    'ss_hash': 'b777dbd10d1d4c76651335f6a78e278e88b010d6',
                }])
            return self.db.pool.do(thd)
        d.addCallback(check_change_sourcestamps)
        return d

    def test_addChange_when_timestamp_None(self):
        clock = task.Clock()
        clock.advance(OTHERTIME)
        d = self.db.changes.addChange(
            author=u'dustin',
            files=[],
            comments=u'fix spelling',
            revision=u'2d6caa52',
            when_timestamp=None,
            branch=u'master',
            category=None,
            revlink=None,
            properties={},
            repository=u'',
            codebase=u'',
            project=u'',
            _reactor=clock)
        # check all of the columns of the four relevant tables

        def check_change(changeid):
            def thd(conn):
                r = conn.execute(self.db.model.changes.select())
                r = r.fetchall()
                self.assertEqual(len(r), 1)
                self.assertEqual(r[0].changeid, changeid)
                self.assertEqual(r[0].when_timestamp, OTHERTIME)
            return self.db.pool.do(thd)
        d.addCallback(check_change)

        def check_change_files(_):
            def thd(conn):
                query = self.db.model.change_files.select()
                r = conn.execute(query)
                r = r.fetchall()
                self.assertEqual(len(r), 0)
            return self.db.pool.do(thd)
        d.addCallback(check_change_files)

        def check_change_properties(_):
            def thd(conn):
                query = self.db.model.change_properties.select()
                r = conn.execute(query)
                r = r.fetchall()
                self.assertEqual(len(r), 0)
            return self.db.pool.do(thd)
        d.addCallback(check_change_properties)

        def check_change_users(_):
            def thd(conn):
                query = self.db.model.change_users.select()
                r = conn.execute(query)
                r = r.fetchall()
                self.assertEqual(len(r), 0)
            return self.db.pool.do(thd)
        d.addCallback(check_change_users)
        return d

    def test_addChange_with_uid(self):
        d = self.insertTestData([
            fakedb.User(uid=1, identifier="one"),
        ])
        d.addCallback(lambda _:
                      self.db.changes.addChange(
                          author=u'dustin',
                          files=[],
                          comments=u'fix spelling',
                          revision=u'2d6caa52',
                          when_timestamp=epoch2datetime(OTHERTIME),
                          branch=u'master',
                          category=None,
                          revlink=None,
                          properties={},
                          repository=u'',
                          codebase=u'',
                          project=u'',
                          uid=1))
        # check all of the columns of the five relevant tables

        def check_change(changeid):
            def thd(conn):
                r = conn.execute(self.db.model.changes.select())
                r = r.fetchall()
                self.assertEqual(len(r), 1)
                self.assertEqual(r[0].changeid, changeid)
                self.assertEqual(r[0].when_timestamp, OTHERTIME)
            return self.db.pool.do(thd)
        d.addCallback(check_change)

        def check_change_files(_):
            def thd(conn):
                query = self.db.model.change_files.select()
                r = conn.execute(query)
                r = r.fetchall()
                self.assertEqual(len(r), 0)
            return self.db.pool.do(thd)
        d.addCallback(check_change_files)

        def check_change_properties(_):
            def thd(conn):
                query = self.db.model.change_properties.select()
                r = conn.execute(query)
                r = r.fetchall()
                self.assertEqual(len(r), 0)
            return self.db.pool.do(thd)
        d.addCallback(check_change_properties)

        def check_change_users(_):
            def thd(conn):
                query = self.db.model.change_users.select()
                r = conn.execute(query)
                r = r.fetchall()
                self.assertEqual(len(r), 1)
                self.assertEqual(r[0].changeid, 1)
                self.assertEqual(r[0].uid, 1)
            return self.db.pool.do(thd)
        d.addCallback(check_change_users)
        return d

    def test_pruneChanges(self):
<<<<<<< HEAD
        d = self.insertTestData([
            fakedb.Scheduler(id=29),
            fakedb.SourceStamp(id=234, branch='aa'),
            fakedb.SourceStamp(id=235, branch='bb'),
=======
        d = self.insertTestData(
            [
                fakedb.Object(id=29),
                fakedb.SourceStamp(id=234),
>>>>>>> eba6d1c2

                fakedb.Change(changeid=11),

<<<<<<< HEAD
            fakedb.Change(changeid=12, sourcestampid=234),
            fakedb.SchedulerChange(schedulerid=29, changeid=12),
        ] +

            self.change13_rows + [
                fakedb.SchedulerChange(schedulerid=29, changeid=13),
            ] +

            self.change14_rows + [
                fakedb.SchedulerChange(schedulerid=29, changeid=14),
=======
                fakedb.Change(changeid=12),
                fakedb.SchedulerChange(objectid=29, changeid=12),
                fakedb.SourceStampChange(sourcestampid=234, changeid=12),
            ] +

            self.change13_rows +
            [
                fakedb.SchedulerChange(objectid=29, changeid=13),
            ] +

            self.change14_rows +
            [
                fakedb.SchedulerChange(objectid=29, changeid=14),
>>>>>>> eba6d1c2

                fakedb.Change(changeid=15, sourcestampid=235),
            ]
        )

        # pruning with a horizon of 2 should delete changes 11, 12 and 13
        d.addCallback(lambda _: self.db.changes.pruneChanges(2))

        def check(_):
            def thd(conn):
                results = {}
                for tbl_name in ('scheduler_changes', 'change_files',
                                 'change_properties', 'changes'):
                    tbl = self.db.model.metadata.tables[tbl_name]
                    res = conn.execute(sa.select([tbl.c.changeid]))
                    results[tbl_name] = sorted([row[0] for row in res.fetchall()])
                self.assertEqual(results, {
                    'scheduler_changes': [14],
                    'change_files': [14],
                    'change_properties': [],
                    'changes': [14, 15],
                })
            return self.db.pool.do(thd)
        d.addCallback(check)
        return d

    def test_pruneChanges_lots(self):
        d = self.insertTestData([
            fakedb.SourceStamp(id=29),
        ] + [
            fakedb.Change(changeid=n, sourcestampid=29)
            for n in xrange(1, 151)
        ])

        d.addCallback(lambda _: self.db.changes.pruneChanges(1))

        def check(_):
            def thd(conn):
                results = {}
                for tbl_name in ('scheduler_changes', 'change_files',
                                 'change_properties', 'changes'):
                    tbl = self.db.model.metadata.tables[tbl_name]
                    res = conn.execute(sa.select([tbl.c.changeid]))
                    results[tbl_name] = len([row for row in res.fetchall()])
                self.assertEqual(results, {
                    'scheduler_changes': 0,
                    'change_files': 0,
                    'change_properties': 0,
                    'changes': 1,
                })
            return self.db.pool.do(thd)
        d.addCallback(check)
        return d

    def test_pruneChanges_None(self):
        d = self.insertTestData(self.change13_rows)

        d.addCallback(lambda _: self.db.changes.pruneChanges(None))

        def check(_):
            def thd(conn):
                tbl = self.db.model.changes
                res = conn.execute(tbl.select())
                self.assertEqual([row.changeid for row in res.fetchall()],
                                 [13])
            return self.db.pool.do(thd)
        d.addCallback(check)
        return d


class TestFakeDB(unittest.TestCase, Tests):

    def setUp(self):
        self.master = fakemaster.make_master()
        self.db = fakedb.FakeDBConnector(self.master, self)
        self.db.checkForeignKeys = True
        self.insertTestData = self.db.insertTestData


class TestRealDB(unittest.TestCase,
                 connector_component.ConnectorComponentMixin,
                 RealTests):

    def setUp(self):
        d = self.setUpConnectorComponent(
            table_names=['changes', 'change_files',
                         'change_properties', 'scheduler_changes', 'schedulers',
                         'sourcestampsets', 'sourcestamps', 'patches', 'change_users',
                         'users'])

        @d.addCallback
        def finish_setup(_):
            self.db.changes = changes.ChangesConnectorComponent(self.db)
            self.db.sourcestamps = \
                sourcestamps.SourceStampsConnectorComponent(self.db)
        return d

    def tearDown(self):
        return self.tearDownConnectorComponent()<|MERGE_RESOLUTION|>--- conflicted
+++ resolved
@@ -549,49 +549,19 @@
         return d
 
     def test_pruneChanges(self):
-<<<<<<< HEAD
         d = self.insertTestData([
             fakedb.Scheduler(id=29),
             fakedb.SourceStamp(id=234, branch='aa'),
             fakedb.SourceStamp(id=235, branch='bb'),
-=======
-        d = self.insertTestData(
-            [
-                fakedb.Object(id=29),
-                fakedb.SourceStamp(id=234),
->>>>>>> eba6d1c2
-
-                fakedb.Change(changeid=11),
-
-<<<<<<< HEAD
+            fakedb.Change(changeid=11),
             fakedb.Change(changeid=12, sourcestampid=234),
             fakedb.SchedulerChange(schedulerid=29, changeid=12),
-        ] +
-
-            self.change13_rows + [
-                fakedb.SchedulerChange(schedulerid=29, changeid=13),
-            ] +
-
-            self.change14_rows + [
-                fakedb.SchedulerChange(schedulerid=29, changeid=14),
-=======
-                fakedb.Change(changeid=12),
-                fakedb.SchedulerChange(objectid=29, changeid=12),
-                fakedb.SourceStampChange(sourcestampid=234, changeid=12),
-            ] +
-
-            self.change13_rows +
-            [
-                fakedb.SchedulerChange(objectid=29, changeid=13),
-            ] +
-
-            self.change14_rows +
-            [
-                fakedb.SchedulerChange(objectid=29, changeid=14),
->>>>>>> eba6d1c2
-
-                fakedb.Change(changeid=15, sourcestampid=235),
-            ]
+        ] + self.change13_rows + [
+            fakedb.SchedulerChange(schedulerid=29, changeid=13),
+        ] + self.change14_rows + [
+            fakedb.SchedulerChange(schedulerid=29, changeid=14),
+            fakedb.Change(changeid=15, sourcestampid=235),
+        ]
         )
 
         # pruning with a horizon of 2 should delete changes 11, 12 and 13
