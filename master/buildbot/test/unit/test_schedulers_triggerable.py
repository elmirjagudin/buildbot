# This file is part of Buildbot.  Buildbot is free software: you can
# redistribute it and/or modify it under the terms of the GNU General Public
# License as published by the Free Software Foundation, version 2.
#
# This program is distributed in the hope that it will be useful, but WITHOUT
# ANY WARRANTY; without even the implied warranty of MERCHANTABILITY or FITNESS
# FOR A PARTICULAR PURPOSE.  See the GNU General Public License for more
# details.
#
# You should have received a copy of the GNU General Public License along with
# this program; if not, write to the Free Software Foundation, Inc., 51
# Franklin Street, Fifth Floor, Boston, MA 02110-1301 USA.
#
# Copyright Buildbot Team Members

from twisted.trial import unittest
from buildbot.schedulers import triggerable
from buildbot.process import properties
from buildbot.test.util import scheduler

class Triggerable(scheduler.SchedulerMixin, unittest.TestCase):

    OBJECTID = 33

    def setUp(self):
        self.setUpScheduler()
        self.subscription = None

    def tearDown(self):
        self.tearDownScheduler()

    def makeScheduler(self, **kwargs):
        sched = self.attachScheduler(
                triggerable.Triggerable(name='n', builderNames=['b'], **kwargs),
                self.OBJECTID)

        return sched

    # tests

    # NOTE: these tests take advantage of the fact that all of the fake
    # scheduler operations are synchronous, and thus do not return a Deferred.
    # The Deferred from trigger() is completely processed before this test
    # method returns.

    def test_trigger(self):
        sched = self.makeScheduler(codebases = {'cb':{'repository':'r'}})
        # no subscription should be in place yet
        self.assertEqual(sched.master.mq.qrefs, [])

        # trigger the scheduler, exercising properties while we're at it
        set_props = properties.Properties()
        set_props.setProperty('pr', 'op', 'test')
        ss = {'revision':'myrev',
              'branch':'br',
              'project':'p',
              'repository':'r',
              'codebase':'cb' }
        d = sched.trigger({'cb': ss}, set_props=set_props)

        bsid = self.db.buildsets.assertBuildset('?',
                dict(external_idstring=None,
                     properties=[
                         ('pr', ('op', 'test')),
                         ('scheduler', ('n', 'Scheduler')),
                     ],
                     reason='Triggerable(n)',
                     sourcestampsetid=100),
                {'cb':
                 dict(branch='br', project='p', repository='r',
                     codebase='cb', revision='myrev', sourcestampsetid=100)
                })
        # set up a boolean so that we can know when the deferred fires
        self.fired = False
        def fired((result, brids)):
            self.assertEqual(result, 13) # 13 comes from the result below
            self.assertEqual(brids, self.db.buildsets.allBuildRequests(bsid))
            self.fired = True
        d.addCallback(fired)

        # check that the scheduler has subscribed to buildset changes, but
        # not fired yet
        self.assertEqual(
            [ q.filter for q in sched.master.mq.qrefs ],
            [('buildset', None, 'complete',)])
        self.assertFalse(self.fired)

        # pretend a non-matching buildset is complete
        sched.master.mq.callConsumer(('buildset', str(bsid+27), 'complete'),
                dict(bsid=bsid+27, result=3))

        # scheduler should not have reacted
        self.assertEqual(
            [ q.filter for q in sched.master.mq.qrefs ],
            [('buildset', None, 'complete',)])
        self.assertFalse(self.fired)

        # pretend the matching buildset is complete
        sched.master.mq.callConsumer(('buildset', str(bsid), 'complete'),
                dict(bsid=bsid, result=13))

        # scheduler should have reacted
        self.assertEqual(sched.master.mq.qrefs, [])
        self.assertTrue(self.fired)

    def test_trigger_overlapping(self):
        sched = self.makeScheduler(codebases = {'cb':{'repository':'r'}})

        # no subscription should be in place yet
        self.assertEqual(sched.master.mq.qrefs, [])

        # define sourcestamp
        ss = {'revision':'myrev1',
          'branch':'br',
          'project':'p',
          'repository':'r',
          'codebase':'cb' }
        # trigger the scheduler the first time
        d = sched.trigger({'cb':ss})
        bsid1 = self.db.buildsets.assertBuildset('?',
                dict(external_idstring=None,
                     properties=[('scheduler', ('n', 'Scheduler'))],
                     reason='Triggerable(n)',
                     sourcestampsetid=100),
                {'cb':
                dict(branch='br', project='p', repository='r', codebase='cb',
                     revision='myrev1', sourcestampsetid=100)})
        d.addCallback(lambda (res, brids) : self.assertEqual(res, 11) 
                                        and self.assertEqual(brids, self.db.buildsets.allBuildRequests(bsid1)))

        # define sourcestamp
        ss = {'revision':'myrev2',
          'branch':'br',
          'project':'p',
          'repository':'r',
          'codebase':'cb' }
        # and the second time
        d = sched.trigger({'cb':ss})
        bsid2 = self.db.buildsets.assertBuildset(bsid1+1, # assumes bsid's are sequential
                dict(external_idstring=None,
                     properties=[('scheduler', ('n', 'Scheduler'))],
                     reason='Triggerable(n)', sourcestampsetid=101),
                {'cb':
                dict(branch='br', project='p', repository='r', codebase='cb',
                     revision='myrev2', sourcestampsetid=101)})
        d.addCallback(lambda (res, brids) : self.assertEqual(res, 22) 
                                        and self.assertEqual(brids, self.db.buildsets.allBuildRequests(bsid2)))

        # check that the scheduler has subscribed to buildset changes
        self.assertEqual(
            [ q.filter for q in sched.master.mq.qrefs ],
            [('buildset', None, 'complete',)])

        # let a few buildsets complete
        sched.master.mq.callConsumer(('buildset', str(bsid2+27,), 'complete'),
                dict(bsid=bsid2+27, result=3))
        sched.master.mq.callConsumer(('buildset', str(bsid2,), 'complete'),
                dict(bsid=bsid2, result=22))
        sched.master.mq.callConsumer(('buildset', str(bsid2+7,), 'complete'),
                dict(bsid=bsid2+7, result=3))
        sched.master.mq.callConsumer(('buildset', str(bsid1,), 'complete'),
                dict(bsid=bsid1, result=11))

        # both should have triggered with appropriate results, and the
        # subscription should be cancelled
<<<<<<< HEAD
        self.assertEqual(sched.master.mq.qrefs, [])
=======
        callbacks = self.master.getSubscriptionCallbacks()
        self.assertEqual(callbacks['buildset_completion'], None)

    def test_trigger_with_unknown_sourcestamp(self):
        # Test a scheduler with 2 repositories.
        # Trigger the scheduler with a sourcestamp that is unknown to the scheduler
        # Expected Result: 
        #    sourcestamp 1 for repository 1 based on configured sourcestamp
        #    sourcestamp 2 for repository 2 based on configured sourcestamp
        sched = self.makeScheduler(
                   codebases = {'cb':{'repository':'r', 'branch': 'branchX'},
                                'cb2':{'repository':'r2', 'branch': 'branchX'},})

        ss = {'repository': 'r3', 'codebase': 'cb3', 'revision': 'fixrev3',
               'branch': 'default', 'project': 'p' }
        sched.trigger(sourcestamps = {'cb3': ss})

        self.db.buildsets.assertBuildset('?',
                dict(external_idstring=None,
                     properties=[('scheduler', ('n', 'Scheduler'))],
                     reason='Triggerable(n)',
                     sourcestampsetid=100),
                {'cb':
                dict(branch='branchX', project='', repository='r', codebase='cb',
                     revision=None, sourcestampsetid=100),
                'cb2':
                dict(branch='branchX', project='', repository='r2', codebase='cb2',
                     revision=None, sourcestampsetid=100),})

    def test_trigger_without_sourcestamps(self):
        # Test a scheduler with 2 repositories.
        # Trigger the scheduler without a sourcestamp
        # Expected Result: 
        #    sourcestamp 1 for repository 1 based on configured sourcestamp
        #    sourcestamp 2 for repository 2 based on configured sourcestamp
        sched = self.makeScheduler(
                   codebases = {'cb':{'repository':'r', 'branch': 'branchX'},
                                'cb2':{'repository':'r2', 'branch': 'branchX'},})

        sched.trigger(sourcestamps = None)

        self.db.buildsets.assertBuildset('?',
                dict(external_idstring=None,
                     properties=[('scheduler', ('n', 'Scheduler'))],
                     reason='Triggerable(n)',
                     sourcestampsetid=100),
                {'cb':
                dict(branch='branchX', project='', repository='r', codebase='cb',
                     revision=None, sourcestampsetid=100),
                'cb2':
                dict(branch='branchX', project='', repository='r2', codebase='cb2',
                     revision=None, sourcestampsetid=100),})
>>>>>>> 27055a74
<|MERGE_RESOLUTION|>--- conflicted
+++ resolved
@@ -163,11 +163,7 @@
 
         # both should have triggered with appropriate results, and the
         # subscription should be cancelled
-<<<<<<< HEAD
-        self.assertEqual(sched.master.mq.qrefs, [])
-=======
-        callbacks = self.master.getSubscriptionCallbacks()
-        self.assertEqual(callbacks['buildset_completion'], None)
+        self.assertEqual(sched.master.mq.qrefs, [])
 
     def test_trigger_with_unknown_sourcestamp(self):
         # Test a scheduler with 2 repositories.
@@ -217,5 +213,4 @@
                      revision=None, sourcestampsetid=100),
                 'cb2':
                 dict(branch='branchX', project='', repository='r2', codebase='cb2',
-                     revision=None, sourcestampsetid=100),})
->>>>>>> 27055a74
+                     revision=None, sourcestampsetid=100),})