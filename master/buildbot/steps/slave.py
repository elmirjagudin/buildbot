--- conflicted
+++ resolved
@@ -60,12 +60,9 @@
                 # note that the property is not uppercased
                 properties.setProperty(variable, value, self.source,
                                        runtime=True)
-<<<<<<< HEAD
-        self.step_status.setText(self.describe(done=True))
-=======
                 log.append("%s = %r" % (variable, value))
         self.addCompleteLog("properties", "\n".join(log))
->>>>>>> 233f4e9a
+        self.step_status.setText(self.describe(done=True))
         self.finished(SUCCESS)
 
 class FileExists(SlaveBuildStep):
