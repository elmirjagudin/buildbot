--- conflicted
+++ resolved
@@ -16,14 +16,8 @@
 
 import time
 
-<<<<<<< HEAD
-from email.Message import Message
-from email.Utils import formatdate
-=======
 from email.message import Message
 from email.utils import formatdate
-from twisted.application import service
->>>>>>> f0d1161c
 from twisted.internet import defer
 from twisted.internet import reactor
 from twisted.python import log
