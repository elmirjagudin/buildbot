# This file is part of Buildbot.  Buildbot is free software: you can
# redistribute it and/or modify it under the terms of the GNU General Public
# License as published by the Free Software Foundation, version 2.
#
# This program is distributed in the hope that it will be useful, but WITHOUT
# ANY WARRANTY; without even the implied warranty of MERCHANTABILITY or FITNESS
# FOR A PARTICULAR PURPOSE.  See the GNU General Public License for more
# details.
#
# You should have received a copy of the GNU General Public License along with
# this program; if not, write to the Free Software Foundation, Inc., 51
# Franklin Street, Fifth Floor, Boston, MA 02110-1301 USA.
#
# Copyright Buildbot Team Members


import calendar
import datetime
import locale
import re
import string
import time
import types

from twisted.python import reflect

from buildbot.interfaces import IConfigured
from buildbot.util.misc import SerializedInvocation
from buildbot.util.misc import deferredLocked

from zope.interface import implements


def naturalSort(l):
    l = l[:]

    def try_int(s):
        try:
            return int(s)
        except ValueError:
            return s

    def key_func(item):
        return [try_int(s) for s in re.split(r'(\d+)', item)]
    # prepend integer keys to each element, sort them, then strip the keys
    keyed_l = sorted([(key_func(i), i) for i in l])
    l = [i[1] for i in keyed_l]
    return l


def flatten(l, types=list):
    if l and isinstance(l, types):
        rv = []
        for e in l:
            if isinstance(e, types):
                rv.extend(flatten(e))
            else:
                rv.append(e)
        return rv
    else:
        return l


def now(_reactor=None):
    if _reactor and hasattr(_reactor, "seconds"):
        return _reactor.seconds()
    else:
        return time.time()


def formatInterval(eta):
    eta_parts = []
    if eta > 3600:
        eta_parts.append("%d hrs" % (eta / 3600))
        eta %= 3600
    if eta > 60:
        eta_parts.append("%d mins" % (eta / 60))
        eta %= 60
    eta_parts.append("%d secs" % eta)
    return ", ".join(eta_parts)


class ComparableMixin(object):
    implements(IConfigured)
    compare_attrs = []

    class _None:
        pass

    def __hash__(self):
        compare_attrs = []
        reflect.accumulateClassList(self.__class__, 'compare_attrs', compare_attrs)

        alist = [self.__class__] + \
                [getattr(self, name, self._None) for name in compare_attrs]
        return hash(tuple(map(str, alist)))

    def __cmp__(self, them):
        result = cmp(type(self), type(them))
        if result:
            return result

        result = cmp(self.__class__, them.__class__)
        if result:
            return result

        compare_attrs = []
        reflect.accumulateClassList(self.__class__, 'compare_attrs', compare_attrs)

        self_list = [getattr(self, name, self._None)
                     for name in compare_attrs]
        them_list = [getattr(them, name, self._None)
                     for name in compare_attrs]
        return cmp(self_list, them_list)

    def getConfigDict(self):
        compare_attrs = []
        reflect.accumulateClassList(self.__class__, 'compare_attrs', compare_attrs)
        return dict([(k, getattr(self, k)) for k in compare_attrs
                    if hasattr(self, k) and k not in ("passwd", "password")])


def diffSets(old, new):
    if not isinstance(old, set):
        old = set(old)
    if not isinstance(new, set):
        new = set(new)
    return old - new, new - old

# Remove potentially harmful characters from builder name if it is to be
# used as the build dir.
badchars_map = string.maketrans("\t !#$%&'()*+,./:;<=>?@[\\]^{|}~",
                                "______________________________")


def safeTranslate(str):
    if isinstance(str, unicode):
        str = str.encode('utf8')
    return str.translate(badchars_map)


def none_or_str(x):
    if x is not None and not isinstance(x, str):
        return str(x)
    return x


def ascii2unicode(x):
    if isinstance(x, (unicode, types.NoneType)):
        return x
    return unicode(x, 'ascii')

# place a working json module at 'buildbot.util.json'.  Code is adapted from
# Paul Wise <pabs@debian.org>:
#   http://lists.debian.org/debian-python/2010/02/msg00016.html
# json doesn't exist as a standard module until python2.6
# However python2.6's json module is much slower than simplejson, so we prefer
# to use simplejson if available.
try:
    import simplejson as json
    assert json
except ImportError:
    import json  # python 2.6 or 2.7
try:
    _tmp = json.loads
except AttributeError:
    import warnings
    import sys
    warnings.warn("Use simplejson, not the old json module.")
    sys.modules.pop('json')  # get rid of the bad json module
    import simplejson as json

# changes and schedulers consider None to be a legitimate name for a branch,
# which makes default function keyword arguments hard to handle.  This value
# is always false.


class NotABranch:

    def __nonzero__(self):
        return False
NotABranch = NotABranch()

# time-handling methods


class UTC(datetime.tzinfo):

    """Simple definition of UTC timezone"""

    def utcoffset(self, dt):
        return datetime.timedelta(0)

    def dst(self, dt):
        return datetime.timedelta(0)

    def tzname(self):
        return "UTC"
UTC = UTC()


def epoch2datetime(epoch):
    """Convert a UNIX epoch time to a datetime object, in the UTC timezone"""
    if epoch is not None:
        return datetime.datetime.fromtimestamp(epoch, tz=UTC)


def datetime2epoch(dt):
    """Convert a non-naive datetime object to a UNIX epoch timestamp"""
    if dt is not None:
        return calendar.timegm(dt.utctimetuple())


def makeList(input):
    if isinstance(input, basestring):
        return [input]
    elif input is None:
        return []
    else:
        return list(input)


def in_reactor(f):
    """decorate a function by running it with maybeDeferred in a reactor"""
    def wrap(*args, **kwargs):
        from twisted.internet import reactor, defer
        result = []

        def async():
            d = defer.maybeDeferred(f, *args, **kwargs)

            def eb(f):
                f.printTraceback()
            d.addErrback(eb)

            def do_stop(r):
                result.append(r)
                reactor.stop()
            d.addBoth(do_stop)
        reactor.callWhenRunning(async)
        reactor.run()
        return result[0]
    wrap.__doc__ = f.__doc__
    wrap.__name__ = f.__name__
    wrap._orig = f  # for tests
    return wrap


def string2boolean(str):
    return {
        'on': True,
        'true': True,
        'yes': True,
        '1': True,
        'off': False,
        'false': False,
        'no': False,
        '0': False,
    }[str.lower()]


def asyncSleep(delay):
    from twisted.internet import reactor, defer
    d = defer.Deferred()
    reactor.callLater(delay, d.callback, None)
    return d


def check_functional_environment(config):
    try:
        locale.getdefaultlocale()
    except KeyError:
        config.error("\n".join([
            "Your environment has incorrect locale settings. This means python cannot handle strings safely.",
            "Please check 'LANG', 'LC_CTYPE', 'LC_ALL' and 'LANGUAGE' are either unset or set to a valid locale.",
        ]))


__all__ = [
    'naturalSort', 'now', 'formatInterval', 'ComparableMixin', 'json',
    'safeTranslate', 'none_or_str',
    'NotABranch', 'deferredLocked', 'SerializedInvocation', 'UTC',
<<<<<<< HEAD
    'diffSets', 'makeList', 'in_reactor', 'string2boolean']
=======
    'diffSets', 'makeList', 'in_reactor', 'check_functional_environment']
>>>>>>> 86f34556
<|MERGE_RESOLUTION|>--- conflicted
+++ resolved
@@ -117,7 +117,7 @@
         compare_attrs = []
         reflect.accumulateClassList(self.__class__, 'compare_attrs', compare_attrs)
         return dict([(k, getattr(self, k)) for k in compare_attrs
-                    if hasattr(self, k) and k not in ("passwd", "password")])
+                     if hasattr(self, k) and k not in ("passwd", "password")])
 
 
 def diffSets(old, new):
@@ -280,8 +280,5 @@
     'naturalSort', 'now', 'formatInterval', 'ComparableMixin', 'json',
     'safeTranslate', 'none_or_str',
     'NotABranch', 'deferredLocked', 'SerializedInvocation', 'UTC',
-<<<<<<< HEAD
-    'diffSets', 'makeList', 'in_reactor', 'string2boolean']
-=======
-    'diffSets', 'makeList', 'in_reactor', 'check_functional_environment']
->>>>>>> 86f34556
+    'diffSets', 'makeList', 'in_reactor', 'string2boolean',
+    'check_functional_environment']