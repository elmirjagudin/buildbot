# This file is part of Buildbot.  Buildbot is free software: you can
# redistribute it and/or modify it under the terms of the GNU General Public
# License as published by the Free Software Foundation, version 2.
#
# This program is distributed in the hope that it will be useful, but WITHOUT
# ANY WARRANTY; without even the implied warranty of MERCHANTABILITY or FITNESS
# FOR A PARTICULAR PURPOSE.  See the GNU General Public License for more
# details.
#
# You should have received a copy of the GNU General Public License along with
# this program; if not, write to the Free Software Foundation, Inc., 51
# Franklin Street, Fifth Floor, Boston, MA 02110-1301 USA.
#
# Copyright Buildbot Team Members

import sqlalchemy as sa
from sqlalchemy.sql.expression import and_

from buildbot.db import base

class UsDict(dict):
    pass

class UsersConnectorComponent(base.DBConnectorComponent):
    # Documentation is in developer/database.rst

    def findUserByAttr(self, identifier, attr_type, attr_data, _race_hook=None):
        def thd(conn, no_recurse=False):
            tbl = self.db.model.users
            tbl_info = self.db.model.users_info

            self.check_length(tbl.c.identifier, identifier)
            self.check_length(tbl_info.c.attr_type, attr_type)
            self.check_length(tbl_info.c.attr_data, attr_data)

            # try to find the user
            q = sa.select([ tbl_info.c.uid ],
                        whereclause=and_(tbl_info.c.attr_type == attr_type,
                                tbl_info.c.attr_data == attr_data))
            rows = conn.execute(q).fetchall()

            if rows:
                return rows[0].uid

            # same user may exists in other repository example hg/git
            q = sa.select([ tbl.c.uid ],
                          whereclause=and_(tbl.c.identifier == identifier))
            rows = conn.execute(q).fetchall()

            if rows:
                transaction = conn.begin()
                try:
                    conn.execute(tbl_info.insert(),
                                 dict(uid=rows[0].uid, attr_type=attr_type,
                                      attr_data=attr_data))
                    transaction.commit()
                except (sa.exc.IntegrityError, sa.exc.ProgrammingError):
                    transaction.rollback()
                    raise

                return rows[0].uid

            _race_hook and _race_hook(conn)

            # try to do both of these inserts in a transaction, so that both
            # the new user and the corresponding attributes appear at the same
            # time from the perspective of other masters.
            transaction = conn.begin()
            try:
                r = conn.execute(tbl.insert(), dict(identifier=identifier))
                uid = r.inserted_primary_key[0]

                conn.execute(tbl_info.insert(),
                        dict(uid=uid, attr_type=attr_type,
                             attr_data=attr_data))

                transaction.commit()
            except (sa.exc.IntegrityError, sa.exc.ProgrammingError):
                transaction.rollback()

                # try it all over again, in case there was an overlapping,
                # identical call to findUserByAttr, but only retry once.
                if no_recurse:
                    raise
                return thd(conn, no_recurse=True)

            return uid
        d = self.db.pool.do(thd)
        return d

    @base.cached("usdicts")
    def getUser(self, uid):
        def thd(conn):
            tbl = self.db.model.users
            tbl_info = self.db.model.users_info

            q = tbl.select(whereclause=(tbl.c.uid == uid))
            users_row = conn.execute(q).fetchone()

            if not users_row:
                return None

            # make UsDict to return
            usdict = UsDict()

            # gather all attr_type and attr_data entries from users_info table
            q = tbl_info.select(whereclause=(tbl_info.c.uid == uid))
            rows = conn.execute(q).fetchall()
            for row in rows:
                usdict[row.attr_type] = row.attr_data

            # add the users_row data *after* the attributes in case attr_type
            # matches one of these keys.
            usdict['uid'] = users_row.uid
            usdict['identifier'] = users_row.identifier
            usdict['bb_username'] = users_row.bb_username
            usdict['bb_password'] = users_row.bb_password

            return usdict
        d = self.db.pool.do(thd)
        return d

    def getUserByUsername(self, username):
        def thd(conn):
            tbl = self.db.model.users
            tbl_info = self.db.model.users_info

            q = tbl.select(whereclause=(tbl.c.bb_username == username))
            users_row = conn.execute(q).fetchone()

            if not users_row:
                return None

            # make UsDict to return
            usdict = UsDict()

            # gather all attr_type and attr_data entries from users_info table
            q = tbl_info.select(whereclause=(tbl_info.c.uid == users_row.uid))
            rows = conn.execute(q).fetchall()
            for row in rows:
                usdict[row.attr_type] = row.attr_data

            # add the users_row data *after* the attributes in case attr_type
            # matches one of these keys.
            usdict['uid'] = users_row.uid
            usdict['identifier'] = users_row.identifier
            usdict['bb_username'] = users_row.bb_username
            usdict['bb_password'] = users_row.bb_password

            return usdict
        d = self.db.pool.do(thd)
        return d

    def getUsers(self):
        def thd(conn):
            tbl = self.db.model.users
            rows = conn.execute(tbl.select()).fetchall()

            dicts = []
            if rows:
                for row in rows:
                    ud = dict(uid=row.uid, identifier=row.identifier)
                    dicts.append(ud)
            return dicts
        d = self.db.pool.do(thd)
        return d

<<<<<<< HEAD
=======
    def get_all_user_props(self, uid):
        def thd(conn):
            tbl = self.db.model.user_props
            q = tbl.select(whereclause=(tbl.c.uid == uid))
            rows = conn.execute(q).fetchall()

            output = {}
            if rows:
                for row in rows:
                    output[row.prop_type] = row.prop_data
            return output

        d = self.db.pool.do(thd)
        return d

>>>>>>> 09467514
    def get_user_prop(self, uid, attr):
        def thd(conn):
            tbl = self.db.model.user_props
            q = tbl.select(whereclause=(tbl.c.uid == uid) & (tbl.c.prop_type == attr))
            row = conn.execute(q).fetchone()

            if row is not None:
                return row.prop_data
            else:
                return None

        d = self.db.pool.do(thd)
        return d

    def set_user_prop(self, uid, prop_type, prop_data, _race_hook=None):
        def thd(conn):
            tbl_props = self.db.model.user_props
            transaction = conn.begin()
            assert prop_data is not None

            self.check_length(tbl_props.c.prop_type, prop_type)
            self.check_length(tbl_props.c.prop_data, prop_data)

            # first update, then insert
            q = tbl_props.update(whereclause=(tbl_props.c.uid == uid) & (tbl_props.c.prop_type == prop_type))
            res = conn.execute(q, prop_data=prop_data)
            if res.rowcount == 0:
                _race_hook and _race_hook(conn)

                # the update hit 0 rows, so try inserting a new one
                try:
                    q = tbl_props.insert()
                    res = conn.execute(q,
                            uid=uid,
                            prop_type=prop_type,
                            prop_data=prop_data)
                except (sa.exc.IntegrityError, sa.exc.ProgrammingError) as e:
                    # someone else beat us to the punch inserting this row;
                    # let them win.
                    print e
                    transaction.rollback()
                    return

<<<<<<< HEAD
                transaction.commit()
=======
            transaction.commit()
>>>>>>> 09467514

        d = self.db.pool.do(thd)
        return d

    def updateUser(self, uid=None, identifier=None, bb_username=None,
                   bb_password=None, attr_type=None, attr_data=None,
                   _race_hook=None):
        def thd(conn):
            transaction = conn.begin()
            tbl = self.db.model.users
            tbl_info = self.db.model.users_info
            update_dict = {}

            # first, add the identifier is it exists
            if identifier is not None:
                self.check_length(tbl.c.identifier, identifier)
                update_dict['identifier'] = identifier

            # then, add the creds if they exist
            if bb_username is not None:
                assert bb_password is not None
                self.check_length(tbl.c.bb_username, bb_username)
                self.check_length(tbl.c.bb_password, bb_password)
                update_dict['bb_username'] = bb_username
                update_dict['bb_password'] = bb_password

            # update the users table if it needs to be updated
            if update_dict:
                q = tbl.update(whereclause=(tbl.c.uid == uid))
                res = conn.execute(q, update_dict)

            # then, update the attributes, carefully handling the potential
            # update-or-insert race condition.
            if attr_type is not None:
                assert attr_data is not None

                self.check_length(tbl_info.c.attr_type, attr_type)
                self.check_length(tbl_info.c.attr_data, attr_data)

                # first update, then insert
                q = tbl_info.update(
                        whereclause=(tbl_info.c.uid == uid)
                                    & (tbl_info.c.attr_type == attr_type))
                res = conn.execute(q, attr_data=attr_data)
                if res.rowcount == 0:
                    _race_hook and _race_hook(conn)

                    # the update hit 0 rows, so try inserting a new one
                    try:
                        q = tbl_info.insert()
                        res = conn.execute(q,
                                uid=uid,
                                attr_type=attr_type,
                                attr_data=attr_data)
                    except (sa.exc.IntegrityError, sa.exc.ProgrammingError):
                        # someone else beat us to the punch inserting this row;
                        # let them win.
                        transaction.rollback()
                        return

            transaction.commit()
        d = self.db.pool.do(thd)
        return d

    def removeUser(self, uid):
        def thd(conn):
            # delete from dependent tables first, followed by 'users'
            for tbl in [
                    self.db.model.change_users,
                    self.db.model.users_info,
                    self.db.model.users,
                    ]:
                conn.execute(tbl.delete(whereclause=(tbl.c.uid==uid)))
        d = self.db.pool.do(thd)
        return d

    def identifierToUid(self, identifier):
        def thd(conn):
            tbl = self.db.model.users

            q = tbl.select(whereclause=(tbl.c.identifier == identifier))
            row = conn.execute(q).fetchone()
            if not row:
                return None

            return row.uid
        d = self.db.pool.do(thd)
        return d<|MERGE_RESOLUTION|>--- conflicted
+++ resolved
@@ -165,8 +165,6 @@
         d = self.db.pool.do(thd)
         return d
 
-<<<<<<< HEAD
-=======
     def get_all_user_props(self, uid):
         def thd(conn):
             tbl = self.db.model.user_props
@@ -182,7 +180,6 @@
         d = self.db.pool.do(thd)
         return d
 
->>>>>>> 09467514
     def get_user_prop(self, uid, attr):
         def thd(conn):
             tbl = self.db.model.user_props
@@ -226,11 +223,7 @@
                     transaction.rollback()
                     return
 
-<<<<<<< HEAD
-                transaction.commit()
-=======
             transaction.commit()
->>>>>>> 09467514
 
         d = self.db.pool.do(thd)
         return d
