--- conflicted
+++ resolved
@@ -75,15 +75,11 @@
         br = yield self._getBuildRequest()
         defer.returnValue(br.bsid)
 
-<<<<<<< HEAD
-=======
     @defer.inlineCallbacks
     def getBuildProperties(self):
         br = yield self._getBuildRequest()
         defer.returnValue(br.properties)
 
-    @defer.inlineCallbacks
->>>>>>> 2b154468
     def getSourceStamp(self):
         # TODO..
         return defer.succeed(None)
