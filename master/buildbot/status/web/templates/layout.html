{%- block doctype -%}
<!DOCTYPE html>
{% endblock %}
<html>
  <head>
    {% block head %}
    <meta charset="utf-8">

    {% if metatags %}
      {{ metatags }}
    {% endif %}
    {% if refresh %}
      <meta http-equiv="refresh" content="{{ refresh|e }}"/>
    {% endif %}
    <title>{{ pageTitle|e }}</title>
<<<<<<< HEAD
    <link rel="stylesheet" href="/prod/css/default.css" type="text/css" />
    <link href='http://fonts.googleapis.com/css?family=Pacifico|Leckerli+One' rel='stylesheet' type='text/css'>
    <link rel="alternate" type="application/rss+xml" title="RSS" href="{{ path_to_root }}rss">
    <link rel="shortcut icon" href="{{ path_to_root }}favicon.ico">
    <script data-main="/prod/script/main" src="/script/require.js"></script>
=======
    <link rel="stylesheet" href="/css/default.css" type="text/css" />
    <link href='http://fonts.googleapis.com/css?family=Pacifico|Leckerli+One' rel='stylesheet' type='text/css'>
    <link rel="alternate" type="application/rss+xml" title="RSS" href="{{ path_to_root }}rss">
    <link rel="shortcut icon" href="{{ path_to_root }}favicon.ico">
    
    <!--    
    <script src="/node_modules/socket.io/node_modules/socket.io-client/dist/socket.io.js"></script>

    <script>
      var socket = io.connect('http://localhost:8080');
      socket.on('JSON changed', function (data) {
        console.log(data);
        socket.emit('my other event', { my: 'data' });
      });
    </script>
    -->
    <script data-main="/script/main" src="/script/require.js"></script>

    
    
<!--
  <script data-main="/compiled/main" src="/script/require.js"></script>
>>>>>>> 3709b3b9

    {% endblock %}
  </head>
  <body class="interface katana-main">
  
    {% block header -%}
 
    <header class="header">
          
        <nav class="top-menu-container">
          <div class="container-inner">
          <h1 class="logo">
            <a href="/">
              <span>K</span>atana
            </a>
          </h1>    
        <ul class="top-menu">
          
          <li>
            <a id="home" href="{{ path_to_root or '.' }}">Home</a>
          </li>
          <!--
          <li>
            <a href="{{ path_to_root }}waterfall">Waterfall</a>
          </li>
          <li>
            <a href="{{ path_to_root }}grid">Grid</a>
          </li>
          <li>
            <a href="{{ path_to_root }}tgrid">T-Grid</a>
          </li>
          <li>
            <a href="{{ path_to_root }}console">Console</a>
          </li>
          -->
          <li class="project-dropdown">
            <a id="projects" href="{{ path_to_root }}projects">Projects</a>
            
            <span id="projectDropdown" class="arrow-down-btn"></span>
            
          </li>
          
          <li>
            <a id="buildqueue" href="{{ path_to_root }}buildqueue">Build queue</a>
          </li>
          <!--
          <li>
            <a href="{{ path_to_root }}one_line_per_build">Recent Builds</a>
          </li>
          -->
          <li>
            <a id="buildslaves" href="{{ path_to_root }}buildslaves">Build slaves</a>
          </li>
          <li>
            <a id="json" href="{{ path_to_root }}json/help">JSON API</a>
          </li>
          <!--
          <li>
            <a href="{{ path_to_root }}changes">Changesources</a>
          <li>
          -->
          {#
            {% if authz.advertiseAction('showUsersPage', request) %}
           {% endif %}
         #}
          
         <!--
         <li>
            <a href="{{ path_to_root }}json/help">JSON API</a>
          </li>
          <li>
            <a href="{{ path_to_root }}users">Users</a>
          </li>
          
          
          <li>
            <a href="{{ path_to_root }}about">About</a>
          </li>
          -->
        </ul>
      </div>
         </nav>
      
       </header>
<div class="clear"></div>
    {% endblock %}

    {%- block barecontent -%}
    <!--
      <hr/>
    -->
    {% if alert_msg != "" %}
    <div class="alert">    
    {{ alert_msg }}
    </div>
    {% endif %}
    
    {% block submenu -%}
    {%- endblock -%}

    <div class="content container-inner">
      {%- block content -%}     
      {%- endblock -%}
    </div>
    {%- endblock -%}

    {%- block footer -%} 
    <footer class="footer" style="clear:both">
      <div class="container-inner">
        <h3 class="buildbot-version">
          <a href="http://buildbot.net/">BuildBot</a> 
          <span>
            ({{version}})
          </span>
          {% if title -%}
        
          - working for the &nbsp;
          {%- if title_url -%}
            <a href="{{ title_url }}">{{ title }}</a>

          {%- else -%}
            {{ title }}
          {%- endif -%}
          &nbsp;project.
        
        {%- endif -%}
        </h3>
        
      
        <h3 class="page-build-txt">
          Page built: <b>{{ time }}</b> ({{ tz }})
        </h3>
      </div>
    </footer>
    {% endblock -%}
  </body>
</html><|MERGE_RESOLUTION|>--- conflicted
+++ resolved
@@ -13,13 +13,6 @@
       <meta http-equiv="refresh" content="{{ refresh|e }}"/>
     {% endif %}
     <title>{{ pageTitle|e }}</title>
-<<<<<<< HEAD
-    <link rel="stylesheet" href="/prod/css/default.css" type="text/css" />
-    <link href='http://fonts.googleapis.com/css?family=Pacifico|Leckerli+One' rel='stylesheet' type='text/css'>
-    <link rel="alternate" type="application/rss+xml" title="RSS" href="{{ path_to_root }}rss">
-    <link rel="shortcut icon" href="{{ path_to_root }}favicon.ico">
-    <script data-main="/prod/script/main" src="/script/require.js"></script>
-=======
     <link rel="stylesheet" href="/css/default.css" type="text/css" />
     <link href='http://fonts.googleapis.com/css?family=Pacifico|Leckerli+One' rel='stylesheet' type='text/css'>
     <link rel="alternate" type="application/rss+xml" title="RSS" href="{{ path_to_root }}rss">
@@ -42,8 +35,13 @@
     
 <!--
   <script data-main="/compiled/main" src="/script/require.js"></script>
->>>>>>> 3709b3b9
 
+    
+    <script type="text/javascript" src="/script/jQuery.2.0.3.js"></script>
+    <script type="text/javascript" src="/script/jquery.dataTables.js"></script>
+    <script type="text/javascript" src="/script/select2.js"></script>
+    <script type="text/javascript" src="/script/default.js"></script>
+    -->
     {% endblock %}
   </head>
   <body class="interface katana-main">
