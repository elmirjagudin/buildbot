--- conflicted
+++ resolved
@@ -165,15 +165,9 @@
         <div title="This is an indicator of how loaded Katana is.  It can be used for you to determine if it is a good
         time to schedule new builds.  If the background color is green, Katana is under light load -- yellow means
         moderate load and red is heavily loaded.  It is suggested to avoid scheduling new builds when the system is
-<<<<<<< HEAD
         under moderate load and we ask that you avoid scheduling new builds when the system is heavily loaded" id="buildLoad" class="info-box green tooltip responsive-tooltip">
             <h4>Build Load</h4>
-            <span>0</span>            
-=======
-        under moderate load and we ask that you avoid scheduling new builds when the system is heavily loaded" id="buildLoad" class="info-box green tooltip ">
-            <h4>Build Load</h4>
             <span>0</span>
->>>>>>> f1f61e30
         </div>
         
         <div id="attentionBox" class="info-box red">
