{% from 'build_line.html' import build_table %}
{% import 'forms.html' as forms %}

{% extends "layout.html" %}

{% block submenu %}
<nav class="sub-menu-container">
  <ul class="breadcrumbs-nav container-inner">
    <li>
        <a href="/">
          Home
        </a>
    </li>
  
    <li>
          Projects
    </li>
    
  </ul>
</nav>
{% endblock %}

{% block content %}

<h1 class="main-head">
      Projects
</h1>

<table class="table-2 tablesorter dataTable">
  <thead>
  <tr>
<<<<<<< HEAD
    <th>Name</th>
  </tr>
   {% for project in projects %}
    <tr>
        <td>
          <a href="{{path_to_root}}projects/{{ project|urlencode }}">
        {{ project }}
          </a>
        </td>
    </tr>
    {% endfor %}
=======
    <th>Branch</th>
  </tr>
  </thead>
  <body>
  <tr>
    <td>
      <a href="{{ path_to_root }}projects/codebases">
        Default project
      </a>
    </td>
  </tr>
</body>
>>>>>>> fe942b77
</table>

{% endblock %}<|MERGE_RESOLUTION|>--- conflicted
+++ resolved
@@ -27,11 +27,12 @@
 </h1>
 
 <table class="table-2 tablesorter dataTable">
-  <thead>
+    <thead>
   <tr>
-<<<<<<< HEAD
     <th>Name</th>
   </tr>
+    </thead>
+    <body>
    {% for project in projects %}
     <tr>
         <td>
@@ -41,20 +42,7 @@
         </td>
     </tr>
     {% endfor %}
-=======
-    <th>Branch</th>
-  </tr>
-  </thead>
-  <body>
-  <tr>
-    <td>
-      <a href="{{ path_to_root }}projects/codebases">
-        Default project
-      </a>
-    </td>
-  </tr>
-</body>
->>>>>>> fe942b77
+    </body>
 </table>
 
 {% endblock %}