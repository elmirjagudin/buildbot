--- conflicted
+++ resolved
@@ -107,28 +107,6 @@
       </ul>
     {% endif %}
     </li>
-<<<<<<< HEAD
-  {% endfor %}
-  </li>
-  </ul>  
-     
-{% else %}
-  <h2 class="small-head">
-    Pending Build Requests
-  </h2> None
-{% endif %}
-</li>
-  
-</ul>
-</div>
-<div class="column-2 last">
-
-<ul class="btn-list horisontal">
-  <li>
-    
-     <a href="#" title="Build slaves" data-popuptitle="Build slaves" data-rt_update="buildslaves" class="ajaxbtn more-info">Build slaves
-    </a>
-=======
       
     </ul>
   </div>
@@ -162,15 +140,8 @@
       {{ forms.ping_builder(builder_url+"/ping", authz) }}
     {% endif %}
     -->
->>>>>>> 678b1a18
-
-
-<<<<<<< HEAD
-      {% if authz.advertiseAction('forceBuild', request) and force_schedulers != {} %}
-        <a href="#" title="Run custom build" data-contenttype="form" data-popuptitle="Run custom build" data-rt_update="extforms" class="ajaxbtn more-info">Run build
-        </a>
-      {% endif %}          
-=======
+
+
   </div>
   <div class="column span-4 last">
     <h2 class="head-2">
@@ -204,7 +175,6 @@
           <td class="offline">offline</td>
           <td>&nbsp;</td>
         {% endif %}
->>>>>>> 678b1a18
         
       {% else %}
         <td>
