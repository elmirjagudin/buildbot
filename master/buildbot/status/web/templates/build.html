--- conflicted
+++ resolved
@@ -318,49 +318,21 @@
     <a class="step-head" href="{{ s.link }}">
       {{ s.name }}
     </a>
-<<<<<<< HEAD
-  
-    <p>
-      <span class="s-text-js">{{ s.text }}</span><span class="update-time-js">{{ '' + s.time_to_run + '' if s.time_to_run else '' }}</span>
-    </p>
-    
-      <div class="logs-txt">
-        {% if s.logs %}
-            Logs
-        {% else %}
-          no logs
-        {% endif %}
-      </div>
-    
-    <ul class="log-list log-list-js">
-      
-      {% for l in s.logs %}
-        <li class="s-logs-js"><a target="_blank" href="{{ l.link }}">{{ l.name }}</a></li>
-      {% endfor %}
-    
-      {% for u in s.urls %}
-       {% if 'results' in u.keys() %}
-        <li class="log-list-{{ u.results }} urls-mod"><a title="{{ u.results }}" target="_blank" href="{{ u.url }}">{{ u.logname }}</a></li>
-        {% else %}
-        <li><a target="_blank" href="{{ u.url }}">{{ u.logname }}</a></li>
-        {% endif %}
-      {% endfor %}
-
-    </ul>  
-    
-=======
+
     {% if s.css_class != 'not_started' %}
+    {% endif %}
+
+    
         <p>
           <span class="s-text-js">{{ s.text }}</span><span class="update-time-js">{{ '' + s.time_to_run + '' if s.time_to_run else '' }}</span>
         </p>
-      
 
       {% if s.logs %} 
         <div class="logs-txt">
-              Logs
+          Logs
         </div>
       {% endif %}
-      <ul class="log-list">
+      <ul class="log-list log-list-js">
         
         {% for l in s.logs %}
           <li class="s-logs-js"><a target="_blank" href="{{ l.link }}">{{ l.name }}</a></li>
@@ -383,9 +355,8 @@
         {% endfor %}
         
       </ul>  
-    {% endif %}
-  
->>>>>>> d69247dd
+    
+  
   </li>
   
 {% endfor %}
