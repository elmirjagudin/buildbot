<!DOCTYPE html>
<html class="no-background">
  <head>
 	<meta charset="utf-8">
 	<title>Katana - login</title>
<<<<<<< HEAD

  <meta name="viewport" content="width=device-width, initial-scale=1">

=======
  <meta name="viewport" content="width=device-width, initial-scale=1">
>>>>>>> 678b1a18
    <link rel="stylesheet" href="/prod/css/default.css" type="text/css" />
    <link href='http://fonts.googleapis.com/css?family=Pacifico&amp;subset=latin' rel='stylesheet' type='text/css'>
    <link href='http://fonts.googleapis.com/css?family=Leckerli+One&amp;subset=latin' rel='stylesheet' type='text/css'>
    <link rel="shortcut icon" href="{{ path_to_root }}favicon.ico">
    <script type="text/javascript" src="/prod/script/libs/jQuery-2-0-3.js"></script>
    <script type="text/javascript" src="/prod/script/project/login.js"></script>

 </head>
 <body class="interface">
 	<div id="login_page" class="login-box more-info-box more-info-box-js">
 		<h1 class="logo">
      <a href="/">
        <span>K</span>atana
      </a>
   </h1>

 		<p class="login-welcome-txt">
			Welcome to Unity's BuildServer. Fill in your username and password.
		</p>
		<div class="auth">    



            <form id="loginForm" method="post" name="login" action="{{ authenticate_url }}">

            
                
            
            <input class="defaultText" id="userName" placeholder="Your username" type="text"  name="username" />
            
            <input class="defaultText" id="passWord" placeholder="Your password" type="password"  name="password" />    

                
                
                <div class="clear"></div>
                <input type="submit" value="login" id="submitLogin" />    
                <!--
              <input type="checkbox" id="rememberMe" />      
                <label class="checkbox-label" for="rememberMe">Remember me</label>
              -->
              

            </form>
          
        </div>
 	</div>
 </body>
 </html><|MERGE_RESOLUTION|>--- conflicted
+++ resolved
@@ -3,18 +3,15 @@
   <head>
  	<meta charset="utf-8">
  	<title>Katana - login</title>
-<<<<<<< HEAD
 
   <meta name="viewport" content="width=device-width, initial-scale=1">
 
-=======
-  <meta name="viewport" content="width=device-width, initial-scale=1">
->>>>>>> 678b1a18
     <link rel="stylesheet" href="/prod/css/default.css" type="text/css" />
     <link href='http://fonts.googleapis.com/css?family=Pacifico&amp;subset=latin' rel='stylesheet' type='text/css'>
     <link href='http://fonts.googleapis.com/css?family=Leckerli+One&amp;subset=latin' rel='stylesheet' type='text/css'>
     <link rel="shortcut icon" href="{{ path_to_root }}favicon.ico">
     <script type="text/javascript" src="/prod/script/libs/jQuery-2-0-3.js"></script>
+
     <script type="text/javascript" src="/prod/script/project/login.js"></script>
 
  </head>
