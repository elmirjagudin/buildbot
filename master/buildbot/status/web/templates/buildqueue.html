--- conflicted
+++ resolved
@@ -11,13 +11,8 @@
 {% endblock %}
 
 {% block content %}
-<<<<<<< HEAD
-<div id="formWrapper" class="pos-relative initjson hide">
-    <button id="submitBtn" class="grey-btn var-2 m-bottom15 initjson submitBtn">Remove selected</button>
-=======
-<div id="formWrapper" class="initjson">
+<div id="formWrapper" class="pos-relative initjson">
     <button id="submitBtn" class="grey-btn var-2 m-bottom15 submitBtn">Remove selected</button>
->>>>>>> 09467514
     
 <form method="post" name="cancel_build" action={{ path_to_root+"buildqueue/_selected/cancelselected" }} >
 
