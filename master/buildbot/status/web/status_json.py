# This file is part of Buildbot.  Buildbot is free software: you can
# redistribute it and/or modify it under the terms of the GNU General Public
# License as published by the Free Software Foundation, version 2.
#
# This program is distributed in the hope that it will be useful, but WITHOUT
# ANY WARRANTY; without even the implied warranty of MERCHANTABILITY or FITNESS
# FOR A PARTICULAR PURPOSE.  See the GNU General Public License for more
# details.
#
# You should have received a copy of the GNU General Public License along with
# this program; if not, write to the Free Software Foundation, Inc., 51
# Franklin Street, Fifth Floor, Boston, MA 02110-1301 USA.
#
# Portions Copyright Buildbot Team Members
# Original Copyright (c) 2010 The Chromium Authors.

"""Simple JSON exporter."""

import datetime
import re
from twisted.python import log
from buildbot.status.buildrequest import BuildRequestStatus
from buildbot import master

from twisted.internet import defer
from twisted.web import html, resource, server

from buildbot.status.buildrequest import BuildRequestStatus
from buildbot.status.web.base import HtmlResource, path_to_root, map_branches, getCodebasesArg, getRequestCharset
import json


_IS_INT = re.compile(r'^[-+]?\d+$')

FLAGS = """\
  - as_text
    - By default, application/json is used. Setting as_text=1 change the type
      to text/plain and implicitly sets compact=0 and filter=1. Mainly useful to
      look at the result in a web browser.
  - compact
    - By default, the json data is compact and defaults to 1. For easier to read
      indented output, set compact=0.
  - select
    - By default, most children data is listed. You can do a random selection
      of data by using select=<sub-url> multiple times to coagulate data.
      "select=" includes the actual url otherwise it is skipped.
  - numbuilds
    - By default, only in memory cached builds are listed. You can as for more data
      by using numbuilds=<number>.
  - filter
    - Filters out null, false, and empty string, list and dict. This reduce the
      amount of useless data sent.
  - callback
    - Enable uses of JSONP as described in
      http://en.wikipedia.org/wiki/JSONP. Note that
      Access-Control-Allow-Origin:* is set in the HTTP response header so you
      can use this in compatible browsers.
  - codebases
    - Filter builds by the codebases they use an example of this is:
      unity_branch=trunk&cellsdk_branch=default
      Note: You will probably need to specify all of the codebases

"""

EXAMPLES = """\
  - /json
    - Root node, that *doesn't* mean all the data. Many things (like logs) must
      be explicitly queried for performance reasons.
  - /json/builders/
    - All builders.
  - /json/builders/<A_BUILDER>
    - A specific builder as compact text.
  - /json/builders/<A_BUILDER>/builds
    - All *cached* builds.
  - /json/builders/<A_BUILDER>/builds/_all
    - All builds. Warning, reads all previous build data. (Can be filtered by codebases)
  - /json/builders/<A_BUILDER>/builds/<A_BUILD>
    - Where <A_BUILD> is either positive, a build number, or negative, a past
      build. Using <4 will give the last 4 builds.
  - /json/builders/<A_BUILDER>/builds/-1/source_stamp/changes
    - Build changes
  - /json/builders/<A_BUILDER>/builds?select=-1&select=-2
    - Two last builds on '<A_BUILDER>' builder.
  - /json/builders/<A_BUILDER>/builds?select=-1/source_stamp/changes&select=-2/source_stamp/changes
    - Changes of the two last builds on '<A_BUILDER>' builder.
  - /json/builders/<A_BUILDER>/slaves
    - Slaves associated to this builder.
  - /json/builders/<A_BUILDER>?select=&select=slaves
    - Builder information plus details information about its slaves. Neat eh?
  - /json/slaves/<A_SLAVE>
    - A specific slave.
  - /json/slaves/<A_SLAVE>/builds
    - The current builds on a specific slave
  - /json/slaves/<A_SLAVE>/builds/<15
    - The last 15 builds built on a specific slave
  - /json?select=slaves/<A_SLAVE>/&select=project&select=builders/<A_BUILDER>/builds/<A_BUILD>
    - A selection of random unrelated stuff as an random example. :)
  - /json/projects/
    - All projects
  - /json/projects/<A_PROJECT>
    - A specific project.
  - /json/projects/<A_PROJECT>/<A_BUILDER>
    - A specific builder on a project.
  - /json/buildqueue/
    - The current build queue
  - /json/pending/<A_BUILDER>/
    - The current pending builds for a builder (Can be filtered by codebases)
  - /json/globalstatus/
    - Global information about the current builds and slaves in use
"""


def RequestArg(request, arg, default):
    return request.args.get(arg, [default])[0]


def RequestArgToBool(request, arg, default):
    value = RequestArg(request, arg, default)
    if value in (False, True):
        return value
    value = value.lower()
    if value in ('1', 'true'):
        return True
    if value in ('0', 'false'):
        return False
        # Ignore value.
    return default


def FilterOut(data):
    """Returns a copy with None, False, "", [], () and {} removed.
    Warning: converts tuple to list."""
    if isinstance(data, (list, tuple)):
        # Recurse in every items and filter them out.
        items = map(FilterOut, data)
        if not filter(lambda x: not x in ('', False, None, [], {}, ()), items):
            return None
        return items
    elif isinstance(data, dict):
        return dict(filter(lambda x: not x[1] in ('', False, None, [], {}, ()),
                           [(k, FilterOut(v)) for (k, v) in data.iteritems()]))
    else:
        return data


class JsonResource(resource.Resource):
    """Base class for json data."""

    contentType = "application/json"
    cache_seconds = 60
    help = None
    pageTitle = None
    level = 0

    def __init__(self, status):
        """Adds transparent lazy-child initialization."""
        resource.Resource.__init__(self)
        # buildbot.status.builder.Status
        self.status = status

    def getChildWithDefault(self, path, request):
        """Adds transparent support for url ending with /"""
        if path == "" and len(request.postpath) == 0:
            return self
        if path == 'help' and self.help:
            pageTitle = ''
            if self.pageTitle:
                pageTitle = self.pageTitle + ' help'
            return HelpResource(self.help,
                                pageTitle=pageTitle,
                                parent_node=self)
            # Equivalent to resource.Resource.getChildWithDefault()
        if path in self.children:
            return self.children[path]
        return self.getChild(path, request)

    def putChild(self, name, res):
        """Adds the resource's level for help links generation."""

        def RecurseFix(res, level):
            res.level = level + 1
            for c in res.children.itervalues():
                RecurseFix(c, res.level)

        RecurseFix(res, self.level)
        resource.Resource.putChild(self, name, res)

    def render_GET(self, request):
        """Renders a HTTP GET at the http request level."""
        d = defer.maybeDeferred(lambda: self.content(request))

        def handle(data):
            if isinstance(data, unicode):
                data = data.encode("utf-8")
            request.setHeader("Access-Control-Allow-Origin", "*")
            if RequestArgToBool(request, 'as_text', False):
                request.setHeader("content-type", 'text/plain')
            else:
                request.setHeader("content-type", self.contentType)
                request.setHeader("content-disposition",
                                  "attachment; filename=\"%s.json\"" % request.path)
                # Make sure we get fresh pages.
            if self.cache_seconds:
                now = datetime.datetime.utcnow()
                expires = now + datetime.timedelta(seconds=self.cache_seconds)
                request.setHeader("Expires",
                                  expires.strftime("%a, %d %b %Y %H:%M:%S GMT"))
                request.setHeader("Pragma", "no-cache")
            return data

        d.addCallback(handle)

        def ok(data):
            try:
                request.write(data)
                request.finish()
            except RuntimeError:
                log.msg("Connection from {0} lost".format(request.client.host))

        def fail(f):
            request.processingFailed(f)
            return None # processingFailed will log this for us

        d.addCallbacks(ok, fail)
        return server.NOT_DONE_YET

    @defer.inlineCallbacks
    def content(self, request):
        """Renders the json dictionaries."""
        # Supported flags.
        select = request.args.get('select')
        as_text = RequestArgToBool(request, 'as_text', False)
        filter_out = RequestArgToBool(request, 'filter', as_text)
        compact = RequestArgToBool(request, 'compact', not as_text)
        callback = request.args.get('callback')

        # Implement filtering at global level and every child.
        if select is not None:
            del request.args['select']
            # Do not render self.asDict()!
            data = {}
            # Remove superfluous /
            select = [s.strip('/') for s in select]
            select.sort(cmp=lambda x, y: cmp(x.count('/'), y.count('/')),
                        reverse=True)
            for item in select:
                # Start back at root.
                node = data
                # Implementation similar to twisted.web.resource.getChildForRequest
                # but with a hacked up request.
                child = self
                prepath = request.prepath[:]
                postpath = request.postpath[:]
                request.postpath = filter(None, item.split('/'))
                while request.postpath and not child.isLeaf:
                    pathElement = request.postpath.pop(0)
                    node[pathElement] = {}
                    node = node[pathElement]
                    request.prepath.append(pathElement)
                    child = child.getChildWithDefault(pathElement, request)

                # some asDict methods return a Deferred, so handle that
                # properly
                if hasattr(child, 'asDict'):
                    child_dict = yield defer.maybeDeferred(lambda: child.asDict(request))
                else:
                    child_dict = {
                        'error': 'Not available',
                    }
                node.update(child_dict)

                request.prepath = prepath
                request.postpath = postpath
        else:
            data = yield defer.maybeDeferred(lambda: self.asDict(request))

        if filter_out:
            data = FilterOut(data)
        if compact:
            data = json.dumps(data, sort_keys=True, separators=(',', ':'))
        else:
            data = json.dumps(data, sort_keys=True, indent=2)
        if callback:
            # Only accept things that look like identifiers for now
            callback = callback[0]
            if re.match(r'^[a-zA-Z$_][a-zA-Z$0-9._]*$', callback):
                data = '%s(%s);' % (callback, data)
        defer.returnValue(data)

    @defer.inlineCallbacks
    def asDict(self, request):
        """Generates the json dictionary.

        By default, renders every childs."""
        if self.children:
            data = {}
            for name in self.children:
                child = self.getChildWithDefault(name, request)
                if isinstance(child, JsonResource):
                    data[name] = yield defer.maybeDeferred(lambda:
                    child.asDict(request))
                    # else silently pass over non-json resources.
            defer.returnValue(data)
        else:
            raise NotImplementedError()


def ToHtml(text):
    """Convert a string in a wiki-style format into HTML."""
    indent = 0
    in_item = False
    output = []
    for line in text.splitlines(False):
        match = re.match(r'^( +)\- (.*)$', line)
        if match:
            if indent < len(match.group(1)):

                indent = len(match.group(1))

            elif indent > len(match.group(1)):

                while indent > len(match.group(1)):
                    #output.append('</ul>')

                    output.append('<br/><br/>')
                    indent -= 2

                    #if in_item:

                    # Close previous item
                    #output.append('</li>')
                    #output.append('<li>')
            in_item = True
            line = match.group(2)

        elif indent:
            if line.startswith((' ' * indent) + '  '):
                # List continuation
                line = line.strip()
                output.append('<br>')
            else:
                # List is done
                if in_item:
                    #output.append('</li>')
                    in_item = False
                while indent > 0:
                    #output.append('</div>')
                    indent -= 2

        if line.startswith('/'):
            if not '?' in line:
                line_full = line + '?as_text=1'
            else:
                line_full = line + '&as_text=1'
            output.append('<a href="' + html.escape(line_full) + '">' +
                          html.escape(line) + '</a>')
        else:
            output.append(html.escape(line).replace('  ', '&nbsp;&nbsp;'))
        if not in_item:
            output.append('<br>')

            #if in_item:
            #output.append('</li>')
    while indent > 0:
        #output.append('</div>')
        indent -= 2
    return '\n'.join(output)


class HelpResource(HtmlResource):
    def __init__(self, text, pageTitle, parent_node):
        HtmlResource.__init__(self)
        self.text = text
        self.pageTitle = pageTitle
        self.parent_level = parent_node.level
        self.parent_children = parent_node.children.keys()

    def content(self, request, cxt):
        cxt['level'] = self.parent_level
        cxt['text'] = ToHtml(self.text)
        cxt['children'] = [n for n in self.parent_children if n != 'help']
        cxt['flags'] = ToHtml(FLAGS)
        cxt['examples'] = ToHtml(EXAMPLES).replace(
            'href="/json',
            'href="%s' % path_to_root(request) + 'json')

        template = request.site.buildbot_service.templates.get_template("jsonhelp.html")
        return template.render(**cxt)


class BuilderPendingBuildsJsonResource(JsonResource):
    help = """Describe pending builds for a builder.
"""
    pageTitle = 'Builder'

    def __init__(self, status, builder_status):
        JsonResource.__init__(self, status)
        self.builder_status = builder_status

    def asDict(self, request):
        # buildbot.status.builder.BuilderStatus
        d = self.builder_status.getPendingBuildRequestStatuses()

        def to_dict(statuses):
            return defer.gatherResults(
                [b.asDict_async() for b in statuses])

        d.addCallback(to_dict)
        return d


class BuilderJsonResource(JsonResource):
    help = """Describe a single builder.
"""
    pageTitle = 'Builder'

    def __init__(self, status, builder_status):
        JsonResource.__init__(self, status)
        self.builder_status = builder_status
        self.putChild('builds', BuildsJsonResource(status, builder_status))
        self.putChild('slaves', BuilderSlavesJsonResources(status,
                                                           builder_status))
        self.putChild(
            'pendingBuilds',
            BuilderPendingBuildsJsonResource(status, builder_status))

    def asDict(self, request):
        # buildbot.status.builder.BuilderStatus
        return self.builder_status.asDict_async()


class BuildersJsonResource(JsonResource):
    help = """List of all the builders defined on a master.
"""
    pageTitle = 'Builders'

    def __init__(self, status):
        JsonResource.__init__(self, status)
        for builder_name in self.status.getBuilderNames():
            self.putChild(builder_name,
                          BuilderJsonResource(status,
                                              status.getBuilder(builder_name)))


class BuilderSlavesJsonResources(JsonResource):
    help = """Describe the slaves attached to a single builder.
"""
    pageTitle = 'BuilderSlaves'

    def __init__(self, status, builder_status):
        JsonResource.__init__(self, status)
        self.builder_status = builder_status
        for slave_name in self.builder_status.slavenames:
            self.putChild(slave_name,
                          SlaveJsonResource(status,
                                            self.status.getSlave(slave_name)))


class BuildJsonResource(JsonResource):
    help = """Describe a single build.
"""
    pageTitle = 'Build'

    def __init__(self, status, build_status):
        JsonResource.__init__(self, status)
        self.build_status = build_status
        # TODO: support multiple sourcestamps
        sourcestamp = build_status.getSourceStamps()[0]
        self.putChild('source_stamp',
                      SourceStampJsonResource(status, sourcestamp))
        self.putChild('steps', BuildStepsJsonResource(status, build_status))

    def asDict(self, request):
        return self.build_status.asDict(request)


class AllBuildsJsonResource(JsonResource):
    help = """All the builds that were run on a builder.
"""
    pageTitle = 'AllBuilds'

    def __init__(self, status, builder_status):
        JsonResource.__init__(self, status)
        self.builder_status = builder_status

    def getChild(self, path, request):
        # Dynamic childs.
        if isinstance(path, int) or _IS_INT.match(path):
            build_status = self.builder_status.getBuild(int(path))
            if build_status:
                return BuildJsonResource(self.status, build_status)
        elif "<" in path:
            try:
                num = int(path.replace("<", ""))
            except ValueError:
                #Defaults to last 15
                num = 15

<<<<<<< HEAD
            return PastBuildsJsonResource(self.status, self.builder_status, num)
=======
            return PastBuildsJsonResource(self.status, num, builder_status=self.builder_status)
>>>>>>> 09467514

        return JsonResource.getChild(self, path, request)

    def asDict(self, request):
        results = {}
        #Get codebases
        codebases = {}
        getCodebasesArg(request=request, codebases=codebases)

        # If max > buildCacheSize, it'll trash the cache...
        cache_size = self.builder_status.master.config.caches['Builds']
        max = int(RequestArg(request, 'max', cache_size))
        for i in range(0, max):
            child = self.getChildWithDefault(-i, request)
            if not isinstance(child, BuildJsonResource):
                continue

            if len(codebases) == 0 or child.build_status.builder.foundCodebasesInBuild(child.build_status, codebases):
                results[child.build_status.getNumber()] = child.asDict(request)

        return results


class PastBuildsJsonResource(JsonResource):
    help = """Previous x number of builds that were run on a builder."""
    pageTitle = 'Builds'

<<<<<<< HEAD
    def __init__(self, status, builder, number):
        JsonResource.__init__(self, status)
        self.builder = builder
        self.number = number

    def asDict(self, request):
        #Get codebases
        codebases = {}
        getCodebasesArg(request=request, codebases=codebases)
        encoding = getRequestCharset(request)
        branches = [b.decode(encoding) for b in request.args.get("branch", []) if b]

        builds = list(self.builder.generateFinishedBuilds(branches=map_branches(branches),
                                                          codebases=codebases,
                                                          num_builds=self.number))
        return [b.asDict(request) for b in builds]
=======
    def __init__(self, status, number, builder_status=None, slave_status=None):
        JsonResource.__init__(self, status)
        self.builder_status = builder_status
        self.number = number
        self.slave_status = slave_status

    def asDict(self, request):
        #Get codebases
        if self.builder_status is not None:
            codebases = {}
            getCodebasesArg(request=request, codebases=codebases)
            encoding = getRequestCharset(request)
            branches = [b.decode(encoding) for b in request.args.get("branch", []) if b]

            builds = list(self.builder_status.generateFinishedBuilds(branches=map_branches(branches),
                                                              codebases=codebases,
                                                              num_builds=self.number))

            return [b.asDict(request) for b in builds]

        if self.slave_status is not None:
            n = 0
            slavename = self.slave_status.getName()
            recent_builds = []

            my_builders = []
            for bname in self.status.getBuilderNames():
                b = self.status.getBuilder(bname)
                for bs in b.getSlaves():
                    if bs.getName() == slavename:
                        my_builders.append(b)

            for rb in self.status.generateFinishedBuilds(builders=[b.getName() for b in my_builders]):
                if rb.getSlavename() == slavename:
                    n += 1
                    recent_builds.append(rb.asDict(request=request))
                    if n > self.number:
                        return recent_builds

>>>>>>> 09467514

class BuildsJsonResource(AllBuildsJsonResource):
    help = """Builds that were run on a builder.
"""
    pageTitle = 'Builds'

    def __init__(self, status, builder_status):
        AllBuildsJsonResource.__init__(self, status, builder_status)
        self.putChild('_all', AllBuildsJsonResource(status, builder_status))

    def getChild(self, path, request):
        # Transparently redirects to _all if path is not ''.
        return self.children['_all'].getChildWithDefault(path, request)

    def asDict(self, request):
        #Get codebases
        codebases = {}
        getCodebasesArg(request=request, codebases=codebases)

        builds = self.builder_status.getCachedBuilds(codebases=codebases)
        return [b.asDict() for b in builds]


class BuildStepJsonResource(JsonResource):
    help = """A single build step.
"""
    pageTitle = 'BuildStep'

    def __init__(self, status, build_step_status):
        # buildbot.status.buildstep.BuildStepStatus
        JsonResource.__init__(self, status)
        self.build_step_status = build_step_status
        # TODO self.putChild('logs', LogsJsonResource())

    def asDict(self, request):
        return self.build_step_status.asDict()


class BuildStepsJsonResource(JsonResource):
    help = """A list of build steps that occurred during a build.
"""
    pageTitle = 'BuildSteps'

    def __init__(self, status, build_status):
        JsonResource.__init__(self, status)
        self.build_status = build_status
        # The build steps are constantly changing until the build is done so
        # keep a reference to build_status instead

    def getChild(self, path, request):
        # Dynamic childs.
        build_step_status = None
        if isinstance(path, int) or _IS_INT.match(path):
            build_step_status = self.build_status.getSteps()[int(path)]
        else:
            steps_dict = dict([(step.getName(), step)
                               for step in self.build_status.getSteps()])
            build_step_status = steps_dict.get(path)
        if build_step_status:
            # Create it on-demand.
            child = BuildStepJsonResource(self.status, build_step_status)
            # Cache it.
            index = self.build_status.getSteps().index(build_step_status)
            self.putChild(str(index), child)
            self.putChild(build_step_status.getName(), child)
            return child
        return JsonResource.getChild(self, path, request)

    def asDict(self, request):
        # Only use the number and not the names!
        results = {}
        index = 0
        for step in self.build_status.getSteps():
            results[index] = step.asDict(request)
            index += 1
        return results


class ChangeJsonResource(JsonResource):
    help = """Describe a single change that originates from a change source.
"""
    pageTitle = 'Change'

    def __init__(self, status, change):
        # buildbot.changes.changes.Change
        JsonResource.__init__(self, status)
        self.change = change

    def asDict(self, request):
        return self.change.asDict()


class ChangesJsonResource(JsonResource):
    help = """List of changes.
"""
    pageTitle = 'Changes'

    def __init__(self, status, changes):
        JsonResource.__init__(self, status)
        for c in changes:
            # c.number can be None or clash another change if the change was
            # generated inside buildbot or if using multiple pollers.
            if c.number is not None and str(c.number) not in self.children:
                self.putChild(str(c.number), ChangeJsonResource(status, c))
            else:
                # Temporary hack since it creates information exposure.
                self.putChild(str(id(c)), ChangeJsonResource(status, c))

    def asDict(self, request):
        """Don't throw an exception when there is no child."""
        if not self.children:
            return {}
        return JsonResource.asDict(self, request)


class ChangeSourcesJsonResource(JsonResource):
    help = """Describe a change source.
"""
    pageTitle = 'ChangeSources'

    def asDict(self, request):
        result = {}
        n = 0
        for c in self.status.getChangeSources():
            # buildbot.changes.changes.ChangeMaster
            change = {}
            change['description'] = c.describe()
            result[n] = change
            n += 1
        return result


class ProjectJsonResource(JsonResource):
    help = """Project-wide settings.
"""
    pageTitle = 'Project'

    def asDict(self, request):
        return self.status.asDict()


class ProjectsJsonResource(JsonResource):
    help = """List the registered projects.
"""
    pageTitle = 'Projects'

    def __init__(self, status):
        JsonResource.__init__(self, status)
        for project_name, project_status in status.getProjects().iteritems():
            self.putChild(project_name, SingleProjectJsonResource(status, project_status))


class SingleProjectJsonResource(JsonResource):
    help = """Describe a project in katana"""
    pageTitle = 'Project'

    def __init__(self, status, project_status):
        JsonResource.__init__(self, status)
        self.status = status
        self.project_status = project_status
        self.name = self.project_status.name
        self.setup_children(status, project_status)

    def setup_children(self, status, project):
        builder_names = self.status.getBuilderNamesByProject(self.project_status.name)
        for b in builder_names:
            builder = self.status.getBuilder(b)
            self.putChild(b, SingleProjectBuilderJsonResource(status, builder))

    @defer.inlineCallbacks
    def asDict(self, request):
        result = {'builders': []}

        #Get codebases
        codebases = {}
        getCodebasesArg(request=request, codebases=codebases)
        encoding = getRequestCharset(request)
        branches = [branch.decode(encoding) for branch in request.args.get("branch", []) if branch]

        for name in self.children:
            child = self.getChildWithDefault(name, request)
            d = yield child.asDict(request, codebases, branches, True)
            result['builders'].append(d)

        defer.returnValue(result)


class SingleProjectBuilderJsonResource(JsonResource):
    """
    Returns  a single builder for a project JSON with
    latestBuild info
    """

    def __init__(self, status, builder):
        JsonResource.__init__(self, status)
        self.builder = builder

    @defer.inlineCallbacks
    def builder_dict(self, builder, codebases, request, branches, base_build_dict):
        d = yield builder.asDict_async(codebases, request, base_build_dict)

        #Get latest build
        builds = list(builder.generateFinishedBuilds(branches=map_branches(branches),
                                                     codebases=codebases,
                                                     num_builds=1))

        if len(builds) > 0:
            d['latestBuild'] = builds[0].asBaseDict(request)

        defer.returnValue(d)

    @defer.inlineCallbacks
    def asDict(self, request, codebases=None, branches=None, base_build_dict=False):
        if codebases is None or branches is None:
            #Get codebases
            codebases = {}
            getCodebasesArg(request=request, codebases=codebases)
            encoding = getRequestCharset(request)
            branches = [branch.decode(encoding) for branch in request.args.get("branch", []) if branch]

        builder_dict = yield self.builder_dict(self.builder, codebases, request, branches, base_build_dict)
        defer.returnValue(builder_dict)


class QueueJsonResource(JsonResource):
    help = """List the builds in the queue."""
    pageTitle = 'Queue'

    def __init__(self, status):
        JsonResource.__init__(self, status)
        self.status = status

    @defer.inlineCallbacks
    def asDict(self, request):
        unclaimed_brq = yield self.status.master.db.buildrequests.getUnclaimedBuildRequest(sorted=True)

        #Convert to dictionary
        output = []
        for br_dict in unclaimed_brq:
            br = BuildRequestStatus(br_dict['buildername'], br_dict['brid'], self.status)
            d = yield br.asDict_async()
            output.append(d)

        defer.returnValue(output)


class PendingBuildsJsonResource(JsonResource):
    help = """List the builds in the queue for a particular builder."""
    pageTitle = 'Queue'

    def __init__(self, status):
        JsonResource.__init__(self, status)
        self.status = status
        for builder_name in self.status.getBuilderNames():
            self.putChild(builder_name,
                          SinglePendingBuildsJsonResource(status,
                                              status.getBuilder(builder_name)))


class SinglePendingBuildsJsonResource(JsonResource):
    help = """List the pending builds for a specific builder."""
    pageTitle = 'Queue'

    def __init__(self, status, builder):
        JsonResource.__init__(self, status)
        self.status = status
        self.builder = builder

    @defer.inlineCallbacks
    def asDict(self, request):
        builds = yield self.builder.getPendingBuildRequestStatuses()

        #Get codebases
        codebases = {}
        getCodebasesArg(request=request, codebases=codebases)

        #Filter + add sort info
        pending = []
        for br in builds:
            result = True
            if len(codebases) > 0:
                from buildbot.status.web.builder import foundCodebasesInPendingBuild
                result = yield foundCodebasesInPendingBuild(br, codebases)


            if result:
                br.sort_value = yield br.getSubmitTime()
                pending.append(br)

        def sort_queue(br, otherBR):
            return br.sort_value - otherBR.sort_value

        pending = sorted(pending, cmp=sort_queue)

        #Convert to dictionary
        output = []
        for b in pending:
            d = yield b.asDict_async()
            output.append(d)

        defer.returnValue(output)


class SlaveBuildsJsonResource(JsonResource):
    help = """List builds related with a slave."""
    pageTitle = 'Slave Builds'

    def __init__(self, status, slave_status):
        JsonResource.__init__(self, status)
        self.slave_status = slave_status
        self.name = self.slave_status.getName()

    def getChild(self, path, request):
        # Dynamic childs.
        if "<" in path:
            try:
                num = int(path.replace("<", ""))
            except ValueError:
                #Defaults to last 15
                num = 15

            return PastBuildsJsonResource(self.status, num, slave_status=self.slave_status)

        return JsonResource.getChild(self, path, request)

    def asDict(self, request):
        slavename = self.slave_status.getName()
        my_builders = []
        for bname in self.status.getBuilderNames():
            b = self.status.getBuilder(bname)
            for bs in b.getSlaves():
                if bs.getName() == slavename:
                    my_builders.append(b)

        current_builds = []
        for b in my_builders:
            for cb in b.getCurrentBuilds():
                if cb.getSlavename() == slavename:
                    current_builds.append(cb.asDict(request))

        return current_builds



class SlaveJsonResource(JsonResource):
    help = """Describe a slave.
"""
    pageTitle = 'Slave'

    def __init__(self, status, slave_status):
        JsonResource.__init__(self, status)
        self.slave_status = slave_status
        self.name = self.slave_status.getName()
        self.builders = None
        self.putChild('builds', SlaveBuildsJsonResource(status, slave_status))

    def getBuilders(self):
        if self.builders is None:
            # Figure out all the builders to which it's attached
            self.builders = []
            for builderName in self.status.getBuilderNames():
                if self.name in self.status.getBuilder(builderName).slavenames:
                    self.builders.append(builderName)
        return self.builders

    def asDict(self, request):
        results = self.slave_status.asDict()
        # Enhance it by adding more informations.
        results['builders'] = []
        for builderName in self.getBuilders():
            builds = []
            builder_status = self.status.getBuilder(builderName)
            cache_size = builder_status.master.config.caches['Builds']
            numbuilds = int(request.args.get('numbuilds', [cache_size - 1])[0])
            for i in range(1, numbuilds):
                build_status = builder_status.getBuild(-i)
                if not build_status or not build_status.isFinished():
                    # If not finished, it will appear in runningBuilds.
                    break
                if build_status.getSlavename() == self.name:
                    builds.append(build_status.getNumber())
            builderDict = {'builds': builds, 'name': builderName, 'friendly_name': builder_status.getFriendlyName(),
                           'url': self.status.getURLForThing(builder_status)}
            results['builders'].append(builderDict)
        return results


class SlavesJsonResource(JsonResource):
    help = """List the registered slaves.
"""
    pageTitle = 'Slaves'

    def __init__(self, status):
        JsonResource.__init__(self, status)
        for slave_name in status.getSlaveNames():
            self.putChild(slave_name,
                          SlaveJsonResource(status,
                                            status.getSlave(slave_name)))


class SourceStampJsonResource(JsonResource):
    help = """Describe the sources for a SourceStamp.
"""
    pageTitle = 'SourceStamp'

    def __init__(self, status, source_stamp):
        # buildbot.sourcestamp.SourceStamp
        JsonResource.__init__(self, status)
        self.source_stamp = source_stamp
        self.putChild('changes',
                      ChangesJsonResource(status, source_stamp.changes))
        # TODO(maruel): Should redirect to the patch's url instead.
        #if source_stamp.patch:
        #  self.putChild('patch', StaticHTML(source_stamp.path))

    def asDict(self, request):
        return self.source_stamp.asDict()


class MetricsJsonResource(JsonResource):
    help = """Master metrics.
"""
    title = "Metrics"

    def asDict(self, request):
        metrics = self.status.getMetrics()
        if metrics:
            return metrics.asDict()
        else:
            # Metrics are disabled
            return None


class GlobalJsonResource(JsonResource):
    help = """Gives information that can be used on all realtime pages"""
    pageTitle = 'Global Info'

    def __init__(self, status):
        JsonResource.__init__(self, status)
        self.slaves = status.getSlaveNames()

    @defer.inlineCallbacks
    def asDict(self, request):
        import time
        connected_slaves = []
        slave_busy = []
        for s in self.slaves:
            ss = self.status.getSlave(s)
            if ss.isConnected:
                connected_slaves.append(s)
            if len(ss.getRunningBuilds()) > 0:
                slave_busy.append(s)

        current_builds = set()
        for b_name in self.status.getBuilderNames():
            b = self.status.getBuilder(b_name)
            current_builds |= set(b.getCurrentBuilds())

        queue = yield self.status.master.db.buildrequests.getUnclaimedBuildRequest(sorted=False)
        result = {"slaves_count": len(connected_slaves),
                  "slaves_busy": len(slave_busy),
                  "running_builds": len(current_builds),
                  "build_load": len(queue) + len(current_builds),
                  "utc": time.time() * 1000}

        defer.returnValue(result)


class JsonStatusResource(JsonResource):
    """Retrieves all json data."""
    help = """JSON status

Root page to give a fair amount of information in the current buildbot master
status. You may want to use a child instead to reduce the load on the server.

For help on any sub directory, use url /child/help
"""
    pageTitle = 'Katana JSON'

    def __init__(self, status):
        JsonResource.__init__(self, status)
        self.level = 1
        self.putChild('builders', BuildersJsonResource(status))
        self.putChild('change_sources', ChangeSourcesJsonResource(status))
        self.putChild('project', ProjectJsonResource(status))
        self.putChild('projects', ProjectsJsonResource(status))
        self.putChild('slaves', SlavesJsonResource(status))
        self.putChild('metrics', MetricsJsonResource(status))
        self.putChild('buildqueue', QueueJsonResource(status))
        self.putChild('pending', PendingBuildsJsonResource(status))
        self.putChild('globalstatus', GlobalJsonResource(status))
        # This needs to be called before the first HelpResource().body call.
        self.hackExamples()

    def content(self, request):
        result = JsonResource.content(self, request)
        # This is done to hook the downloaded filename.
        request.path = 'buildbot'
        return result

    def hackExamples(self):
        global EXAMPLES
        # Find the first builder with a previous build or select the last one.
        builder = None
        for b in self.status.getBuilderNames():
            builder = self.status.getBuilder(b)
            if builder.getBuild(-1):
                break
        if not builder:
            return
        EXAMPLES = EXAMPLES.replace('<A_BUILDER>', builder.getName())
        build = builder.getBuild(-1)
        projects = self.status.getProjects().keys()
        if len(projects) > 0:
            EXAMPLES = EXAMPLES.replace('<A_PROJECT>', projects[0])
        if build:
            EXAMPLES = EXAMPLES.replace('<A_BUILD>', str(build.getNumber()))
        if builder.slavenames:
            EXAMPLES = EXAMPLES.replace('<A_SLAVE>', builder.slavenames[0])

# vim: set ts=4 sts=4 sw=4 et:<|MERGE_RESOLUTION|>--- conflicted
+++ resolved
@@ -496,11 +496,7 @@
                 #Defaults to last 15
                 num = 15
 
-<<<<<<< HEAD
-            return PastBuildsJsonResource(self.status, self.builder_status, num)
-=======
             return PastBuildsJsonResource(self.status, num, builder_status=self.builder_status)
->>>>>>> 09467514
 
         return JsonResource.getChild(self, path, request)
 
@@ -528,24 +524,6 @@
     help = """Previous x number of builds that were run on a builder."""
     pageTitle = 'Builds'
 
-<<<<<<< HEAD
-    def __init__(self, status, builder, number):
-        JsonResource.__init__(self, status)
-        self.builder = builder
-        self.number = number
-
-    def asDict(self, request):
-        #Get codebases
-        codebases = {}
-        getCodebasesArg(request=request, codebases=codebases)
-        encoding = getRequestCharset(request)
-        branches = [b.decode(encoding) for b in request.args.get("branch", []) if b]
-
-        builds = list(self.builder.generateFinishedBuilds(branches=map_branches(branches),
-                                                          codebases=codebases,
-                                                          num_builds=self.number))
-        return [b.asDict(request) for b in builds]
-=======
     def __init__(self, status, number, builder_status=None, slave_status=None):
         JsonResource.__init__(self, status)
         self.builder_status = builder_status
@@ -585,7 +563,6 @@
                     if n > self.number:
                         return recent_builds
 
->>>>>>> 09467514
 
 class BuildsJsonResource(AllBuildsJsonResource):
     help = """Builds that were run on a builder.
