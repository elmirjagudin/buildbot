--- conflicted
+++ resolved
@@ -37,19 +37,10 @@
 			// Authorize on every page
 			helpers.authorizeUser();
 
-        	// insert codebase and branch on the builders page
-        	if ($('#builders_page').length && window.location.search != '') {
-        		// Parse the url and insert current codebases and branches
-        		helpers.codeBaseBranchOverview();
-        	}
 			if ($('#buildslave_page').length) {
 				// display the number of current jobs
-<<<<<<< HEAD
 				helpers.displaySum($('#currentJobs'),$('#runningBuilds_onBuildslave').find('li'));
 			}			
-=======
-				helpers.displaySum($('#currentJobs'),$('#runningBuilds_onBuildslave li'));
-			}
 
 			if ($('#builddetail_page').length > 0) {
 				helpers.summaryArtifactTests();
@@ -60,13 +51,9 @@
 				//helpers.updateBuilders();
 			}
 
-			if ($('#builder_page').length != 0) {
-				
+			if ($('#builder_page').length != 0) {				
 				helpers.codeBaseBranchOverview($('#brancOverViewCont'));
 			}
-
-
->>>>>>> 6099b59f
 
        		// submenu overflow on small screens
 
@@ -129,7 +116,9 @@
 			
 				var path = window.location.pathname.split("\/");
 				
-				 $('.top-menu a').each(function() {
+				 $('.top-menu a').each(function(index) {
+				 	var thishref = this.href.split("\/");
+				 	
 				    if(this.id == path[1].trim().toLowerCase() || (this.id == 'home' && path[1].trim().toLowerCase().length === 0))
 				        $(this).parent().addClass("selected");
 				});
@@ -314,16 +303,12 @@
 		}, codeBaseBranchOverview: function(El) {
 	        	
     		var decodedUri = decodeURIComponent(window.location.search);
-			var parsedUrl = decodedUri.split('&');
+			var parsedUrl = decodedUri.split('&')
 			var cbTable = $('<div class="border-table-holder"><div id="overScrollJS" class="inner-table-holder">'+
 							'<table class="codebase-branch-table"><tr class="codebase"><th>Codebase'+
 							'</th></tr><tr class="branch"><th>Branch</th></tr></table></div></div>');
 		
-<<<<<<< HEAD
-  			$(cbTable).appendTo($('.dataTables_wrapper .top'));
-=======
   			cbTable.appendTo(El);
->>>>>>> 6099b59f
 
 			$(parsedUrl).each(function(i){
 
@@ -635,7 +620,7 @@
 		}, getCookie: function (name) { // get cookie values
 		  	var re = new RegExp(name + "=([^;]+)"); 
 		  	var value = re.exec(document.cookie); 
-		  	return (value != null) ? unescape(value[1]) : ''; 			
+		  	return (value != null) ?  decodeURI(value[1]) : ''; 
 
 		}, eraseCookie: function (name, value, eraseCookie) {
     		helpers.setCookie(name, value, eraseCookie);
