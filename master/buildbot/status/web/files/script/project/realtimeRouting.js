--- conflicted
+++ resolved
@@ -4,12 +4,6 @@
 
     realtimeRouting = {
         init: function () {        	
-
-        	// For common elementupdates 
-        	require(['rtglobal'],
-				function(rtGlobal) {
-				rtGlobal.init();
-			});
 
             switch (helpers.getCurrentPage()) {
                 case 'builddetail':
@@ -51,14 +45,5 @@
         }
     };
 
-<<<<<<< HEAD
     return realtimeRouting
-=======
-			}
-
-		
-		}
-	};
-   return realtimeRouting
->>>>>>> 706ef9e4
 });