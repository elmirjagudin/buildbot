define(['jquery', 'helpers', 'realtimePages'], function ($, helpers, realtimePages) {
    "use strict";
    var realtimeRouting;

    realtimeRouting = {
        init: function () {
            switch (helpers.getCurrentPage()) {
                case 'builddetail':
                    // For the builddetailpage
                    require(['rtbuilddetail'],
                        function (rtBuildDetail) {
                            rtBuildDetail.init();
                        });
                    break;

<<<<<<< HEAD

=======
                case 'builders':
                    // For the builderspage
                    require(['rtbuilders'],
                        function (rtBuilders) {
                            rtBuilders.init();
                        });
                    break;
>>>>>>> eb1fa63c

                case 'buildslaves':
                    // For the frontpage
                    require(['rtbuildslaves'],
                        function (rtBuildSlaves) {
                            rtBuildSlaves.init();
                        });
                    break;

                case 'buildqueue':
                    // For the frontpage
                    require(['rtbuildqueue'],
                        function (rtBuildqueue) {
                            rtBuildqueue.init();
                        });
                    break;

                default:
                    // For pages without overriden realtime
                    require(['rtglobal'],
                        function (rtGlobal) {
                            rtGlobal.init();
                        });
                    break;
            }
        }
    };

<<<<<<< HEAD
			// For common elementupdates 
        	require(['rtglobal'],
				function(rtGlobal) {
				rtGlobal.init();
			});
			
		}
	};
   return realtimeRouting
=======
    return realtimeRouting
>>>>>>> eb1fa63c
});<|MERGE_RESOLUTION|>--- conflicted
+++ resolved
@@ -3,27 +3,30 @@
     var realtimeRouting;
 
     realtimeRouting = {
-        init: function () {
-            switch (helpers.getCurrentPage()) {
-                case 'builddetail':
-                    // For the builddetailpage
-                    require(['rtbuilddetail'],
-                        function (rtBuildDetail) {
-                            rtBuildDetail.init();
-                        });
-                    break;
+        init: function () {        	
 
-<<<<<<< HEAD
+        	// For common elementupdates 
+        	require(['rtglobal'],
+				function(rtGlobal) {
+				rtGlobal.init();
+			});
 
-=======
-                case 'builders':
-                    // For the builderspage
-                    require(['rtbuilders'],
-                        function (rtBuilders) {
-                            rtBuilders.init();
-                        });
-                    break;
->>>>>>> eb1fa63c
+        	switch(helpers.getCurrentPage()) { 
+				case 'builddetail':        	
+					// For the builddetailpage
+					require(['rtbuilddetail'],
+			        function(rtBuildDetail) {
+			        	rtBuildDetail.init();
+			        });
+			      	break;
+				
+				case 'builders':							
+					// For the builderspage
+					require(['rtbuilders'],
+			        function(rtBuilders) {
+			        	rtBuilders.init();
+			        });
+			       break;
 
                 case 'buildslaves':
                     // For the frontpage
@@ -41,28 +44,10 @@
                         });
                     break;
 
-                default:
-                    // For pages without overriden realtime
-                    require(['rtglobal'],
-                        function (rtGlobal) {
-                            rtGlobal.init();
-                        });
-                    break;
-            }
-        }
-    };
+			}
 
-<<<<<<< HEAD
-			// For common elementupdates 
-        	require(['rtglobal'],
-				function(rtGlobal) {
-				rtGlobal.init();
-			});
-			
+		
 		}
 	};
    return realtimeRouting
-=======
-    return realtimeRouting
->>>>>>> eb1fa63c
 });