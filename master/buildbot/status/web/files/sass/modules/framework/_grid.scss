/**
* Grid implementation.
* Unity3d
* @section framework
* @author Simon Holm
*/
  
//forthcoming mediaqueries
$bkpt-small: 0 570px;
$bkpt-small-portrait: (0 570px )(orientation portrait);
$bkpt-medium-1: 0 1025px;
$bkpt-medium: 571px 1024px;
$bkpt-large: min-width 1025px;
$bkpt-xlarge: min-width 1400px;
$bkpt-xxlarge: min-width 1600px;

$bkpt-small-height: (max-height 460px)(orientation landscape);
$bkpt-large-height: min-height 600px;

.container-inner {
	clear:both;
	margin: 0 auto;
	width: 1500px;
	position:relative;
	padding:0 10px;
	//@include box-sizing(border-box);
}

/* column container */

div.column-1 {
	width: 100%;
	margin-bottom:35px;
	position: relative;
	background-color: #FFFFFF;
	border-radius: 10px;
	border: 1px solid #CCCCCC;
	float:left;
	@include box-shadow(1px 1px 0 #FFFFFF);
	&.inner {
		padding:21px 20px 25px 20px;
		width: 920px;	
	}
	&.inner-1 {
		padding:21px 20px 25px 20px;
		float: none;
	}
}

.column-2 {
	margin: 21px 20px 25px 20px;
    width: 442px;
    float: left;
	&.last {
		border:none;
	}
	&:before {
		background-color: #E7E7E7;
	    bottom: 0;
	    content: " ";
	    margin: 25px 0 25px -20px;
	    position: absolute;
	    top: 0;
	    width: 1px;
	}
	&:first-child:before {
		background: none;	
	}
}
<<<<<<< HEAD
 
=======

.column-3 {
	margin: 20px 0 20px 20px;
    width: 350px;
    float: left;
    @include pie-clearfix;
	&.last {
		border:none;
	}	
}

.column-4 {
	@include pie-clearfix;
	margin: 20px 0 20px 20px;
    width: 720px;
    float: left;
	&.last {
		border:none;
	}	
}

.column-5 {
	@include pie-clearfix;
	margin: 20px 0 20px 20px;
    width: 1010px;
    float: left;
	&.last {
		border:none;
	}	
}

.column {
	@include pie-clearfix;
	margin: 20px 0 20px 20px;
    float: left;
	&.last {
		border:none;
	}	
}

.span-1,
.column-3 .span-1 {width:350px;}
.span-2 {width:430px;}
.span-3 {width:1010px;}
.span-4 {width:350px;}
.span-5 {width:720px;}

>>>>>>> 678b1a18
@include breakpoint($bkpt-small) {
	.container-inner {
		width: 100%;
		@include box-sizing(border-box);
	}
	div.column-1 {
		padding:15px;
		width: 100%;
		@include box-sizing(border-box);
	}
	.column-2 {
		float: none;
		width: 100%;
		margin: 0 0 20px;
		border-bottom: 1px solid #D7D7D7;
		padding-bottom: 20px;
		&:before {
			background-color: transparent;
		    margin: 0;
		    width: auto;
		}
	}
	.span-3,
	.span-4,
	.span-5,
	.span-2 {
    	width: 100%;
	}
	.column {
		margin: 0 0 20px 0 ;
	}
}

@include breakpoint($bkpt-medium) {
	.container-inner {
		width: 100%;
		@include box-sizing(border-box);
	}
	div.column-1 {
		padding: 20px;
		width: 100%;
		@include box-sizing(border-box);
	}
	.column-2 {
		float: none;
		width: 100%;
		margin: 0 0 20px;
		border-bottom: 1px solid #D7D7D7;
		padding-bottom: 20px;
		&:before {
			background-color: transparent;
		    margin: 0;
		    width: auto;
		}
	}
	.span-3 {
    	 width: 100%;
	}
	.column {
		margin: 0 0 20px 0 ;
	}
	
}	

@include breakpoint($bkpt-large) {
	.span-3 {
		width: 950px;	
	}
	.container-inner {
		width: 990px;
	}
	.span-5 {
    	width: 950px;
	}		
}

@include breakpoint($bkpt-xlarge) {
	.container-inner {
		width: 1400px;
	}
	.column-2 {
		width: 660px;	
	}
	.span-3 {
		width: 910px;	
	}
	.span-4 {
    	width: 320px;
	}
	.span-5 {
    	width: 680px;
	}	
}

@include breakpoint($bkpt-xxlarge) {
	.span-3 {width:1010px;}
	.span-2 {width:430px;}
	.span-4 {width:350px;}
	.span-5 {width:720px;}
	.container-inner {
		width: 1500px;
	}
	.column-2 {
		width: 710px;	
	}
}<|MERGE_RESOLUTION|>--- conflicted
+++ resolved
@@ -67,9 +67,6 @@
 		background: none;	
 	}
 }
-<<<<<<< HEAD
- 
-=======
 
 .column-3 {
 	margin: 20px 0 20px 20px;
@@ -117,7 +114,6 @@
 .span-4 {width:350px;}
 .span-5 {width:720px;}
 
->>>>>>> 678b1a18
 @include breakpoint($bkpt-small) {
 	.container-inner {
 		width: 100%;
