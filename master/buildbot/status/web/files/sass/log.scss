--- conflicted
+++ resolved
@@ -1,23 +1,8 @@
 @charset "UTF-8";
 @import "compass";
-<<<<<<< HEAD
-@import "theme/theme";
+@import "theme/variables";
 @import "bootstrap/bootstrap";
  
-=======
-@import "breakpoint";
-@import "modules/global";
-@import "modules/base";
-
-$bkpt-small: 0 570px;
-$bkpt-small-portrait: (0 570px )(orientation portrait);
-$bkpt-medium-1: 0 1024px;
-$bkpt-medium: 571px 1024px;
-$bkpt-large: min-width 1024px;
-$bkpt-large2: min-width 1400px;
-$bkpt-xlarge: min-width 1600px;
-
->>>>>>> 09467514
 .table-holder {display:none;}
   
 .log-main .main-head {
