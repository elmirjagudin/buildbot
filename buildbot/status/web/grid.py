from __future__ import generators

import sys, time, os.path
import urllib

from twisted.web import html, resource

from buildbot import util
from buildbot import version
from buildbot.status.web.base import HtmlResource
#from buildbot.status.web.base import Box, HtmlResource, IBox, ICurrentBox, \
#     ITopBox, td, build_get_class, path_to_build, path_to_step, map_branches
from buildbot.status.web.base import build_get_class

# set grid_css to the full pathname of the css file
if hasattr(sys, "frozen"):
    # all 'data' files are in the directory of our executable
    here = os.path.dirname(sys.executable)
    grid_css = os.path.abspath(os.path.join(here, "grid.css"))
else:
    # running from source; look for a sibling to __file__
    up = os.path.dirname
    grid_css = os.path.abspath(os.path.join(up(__file__), "grid.css"))

class ANYBRANCH: pass # a flag value, used below

class GridStatusMixin(object):
    def getTitle(self, request):
        status = self.getStatus(request)
        p = status.getProjectName()
        if p:
            return "BuildBot: %s" % p
        else:
            return "BuildBot"

    def getChangemaster(self, request):
        # TODO: this wants to go away, access it through IStatus
        return request.site.buildbot_service.getChangeSvc()

    # handle reloads through an http header
    # TODO: send this as a real header, rather than a tag
    def get_reload_time(self, request):
        if "reload" in request.args:
            try:
                reload_time = int(request.args["reload"][0])
                return max(reload_time, 15)
            except ValueError:
                pass
        return None

    def head(self, request):
        head = ''
        reload_time = self.get_reload_time(request)
        if reload_time is not None:
            head += '<meta http-equiv="refresh" content="%d">\n' % reload_time
        return head

    def build_cxt(self, request, build):
        if not build:
            return {}

        if build.isFinished():
            # get the text and annotate the first line with a link
            text = build.getText()
            if not text: text = [ "(no information)" ]
            if text == [ "build", "successful" ]: text = [ "OK" ]
        else:
            text = [ 'building' ]

        name = build.getBuilder().getName()
        number = build.getNumber()

        cxt = {}
        cxt['name'] = name
        cxt['url'] = "builders/%s/builds/%d" % (name, number)
        cxt['text'] = text
        cxt['class'] = build_get_class(build)
        return cxt

    def builder_cxt(self, request, builder):
        state, builds = builder.getState()

        # look for upcoming builds. We say the state is "waiting" if the
        # builder is otherwise idle and there is a scheduler which tells us a
        # build will be performed some time in the near future. TODO: this
        # functionality used to be in BuilderStatus.. maybe this code should
        # be merged back into it.
        upcoming = []
        builderName = builder.getName()
        for s in self.getStatus(request).getSchedulers():
            if builderName in s.listBuilderNames():
                upcoming.extend(s.getPendingBuildTimes())
        if state == "idle" and upcoming:
            state = "waiting"

        # TODO: for now, this pending/upcoming stuff is in the "current
        # activity" box, but really it should go into a "next activity" row
        # instead. The only times it should show up in "current activity" is
        # when the builder is otherwise idle.

        cxt = { 'url': urllib.quote(builder.getName(), safe=''),
                'name': builder.getName(),
                'state': state,
                'n_pending': len(builder.getPendingBuilds()) }

        return cxt

    def getRecentSourcestamps(self, status, numBuilds, categories, branch):
        """
        get a list of the most recent NUMBUILDS SourceStamp tuples, sorted
        by the earliest start we've seen for them
        """
        # TODO: use baseweb's getLastNBuilds?
        sourcestamps = { } # { ss-tuple : earliest time }
        for bn in status.getBuilderNames():
            builder = status.getBuilder(bn)
            if categories and builder.category not in categories:
                continue
            build = builder.getBuild(-1)
            while build:
                ss = build.getSourceStamp(absolute=True)
                start = build.getTimes()[0]
                build = build.getPreviousBuild()

                # skip un-started builds
                if not start: continue

                # skip non-matching branches
                if branch != ANYBRANCH and ss.branch != branch: continue

                sourcestamps[ss] = min(sourcestamps.get(ss, sys.maxint), start)

        # now sort those and take the NUMBUILDS most recent
        sourcestamps = sourcestamps.items()
        sourcestamps.sort(lambda x, y: cmp(x[1], y[1]))
        sourcestamps = map(lambda tup : tup[0], sourcestamps)
        sourcestamps = sourcestamps[-numBuilds:]

        return sourcestamps

class GridStatusResource(HtmlResource, GridStatusMixin):
    # TODO: docs
    status = None
    control = None
    changemaster = None

    def __init__(self, allowForce=True, css=None):
        HtmlResource.__init__(self)

        self.allowForce = allowForce
        self.css = css or grid_css


    def body(self, request):
        """This method builds the regular grid display.
        That is, build stamps across the top, build hosts down the left side
        """

        # get url parameters
        numBuilds = int(request.args.get("width", [5])[0])
        categories = request.args.get("category", [])
        branch = request.args.get("branch", [ANYBRANCH])[0]
        if branch == 'trunk': branch = None

        # and the data we want to render
        status = self.getStatus(request)
        stamps = self.getRecentSourcestamps(status, numBuilds, categories, branch)

<<<<<<< HEAD
        cxt = {'project_url': status.getProjectURL(),
               'project_name': status.getProjectName(),
               'categories': categories,
               'branch': branch,
               'ANYBRANCH': ANYBRANCH,
               'stamps': stamps,
              }  
        
=======
        projectURL = status.getProjectURL()
        projectName = status.getProjectName()

        data = '<table class="Grid" border="0" cellspacing="0">\n'
        data += '<tr>\n'
        data += '<td class="title"><a href="%s">%s</a>' % (projectURL, projectName)
        if categories:
            html_categories = map(html.escape, categories)
            if len(categories) > 1:
                data += '\n<br /><b>Categories:</b><br/>%s' % ('<br/>'.join(html_categories))
            else:
                data += '\n<br /><b>Category:</b> %s' % html_categories[0]
        if branch != ANYBRANCH:
            data += '\n<br /><b>Branch:</b> %s' % (html.escape(branch or 'trunk'))
        data += '</td>\n'
        for stamp in stamps:
            data += self.stamp_td(stamp)
        data += '</tr>\n'

>>>>>>> 138c831f
        sortedBuilderNames = status.getBuilderNames()[:]
        sortedBuilderNames.sort()
        
        cxt['builders'] = []

        for bn in sortedBuilderNames:
            builds = [None] * len(stamps)

            builder = status.getBuilder(bn)
            if categories and builder.category not in categories:
                continue

            build = builder.getBuild(-1)
            while build and None in builds:
                ss = build.getSourceStamp(absolute=True)
                for i in range(len(stamps)):
                    if ss == stamps[i] and builds[i] is None:
                        builds[i] = build
                build = build.getPreviousBuild()

            b = self.builder_cxt(request, builder)
            b['builds'] = []
            for build in builds:
                b['builds'].append(self.build_cxt(request, build))

            cxt['builders'].append(b)

        template = request.site.buildbot_service.templates.get_template("grid.html")
        data = template.render(**cxt)
        data += self.footer(request)        
        return data

class TransposedGridStatusResource(HtmlResource, GridStatusMixin):
    # TODO: docs
    status = None
    control = None
    changemaster = None

    def __init__(self, allowForce=True, css=None):
        HtmlResource.__init__(self)

        self.allowForce = allowForce
        self.css = css or grid_css


    def body(self, request):
        """This method builds the transposed grid display.
        That is, build hosts across the top, build stamps down the left side
        """

        # get url parameters
        numBuilds = int(request.args.get("length", [5])[0])
        categories = request.args.get("category", [])
        branch = request.args.get("branch", [ANYBRANCH])[0]
        if branch == 'trunk': branch = None

        # and the data we want to render
        status = self.getStatus(request)
        stamps = self.getRecentSourcestamps(status, numBuilds, categories, branch)

<<<<<<< HEAD
        cxt = {'project_url': status.getProjectURL(),
               'project_name': status.getProjectName(),
               'categories': categories,
               'branch': branch,
               'ANYBRANCH': ANYBRANCH,
               'stamps': stamps,
              }          
=======
        projectURL = status.getProjectURL()
        projectName = status.getProjectName()

        data = '<table class="Grid" border="0" cellspacing="0">\n'
        data += '<tr>\n'
        data += '<td class="title"><a href="%s">%s</a>' % (projectURL, projectName)
        if categories:
            html_categories = map(html.escape, categories)
            if len(categories) > 1:
                data += '\n<br /><b>Categories:</b><br/>%s' % ('<br/>'.join(html_categories))
            else:
                data += '\n<br /><b>Category:</b> %s' % html_categories[0]
        if branch != ANYBRANCH:
            data += '\n<br /><b>Branch:</b> %s' % (html.escape(branch or 'trunk'))
        data += '</td>\n'
>>>>>>> 138c831f

        sortedBuilderNames = status.getBuilderNames()[:]
        sortedBuilderNames.sort()
        
        cxt['sorted_builder_names'] = sortedBuilderNames
        cxt['builder_builds'] = builder_builds = {}
        cxt['builders'] = builders = []
        cxt['range'] = range(len(stamps))

        for bn in sortedBuilderNames:
            builds = [None] * len(stamps)

            builder = status.getBuilder(bn)
            if categories and builder.category not in categories:
                continue

            build = builder.getBuild(-1)
            while build and None in builds:
                ss = build.getSourceStamp(absolute=True)
                for i in range(len(stamps)):
                    if ss == stamps[i] and builds[i] is None:
                        builds[i] = build
                build = build.getPreviousBuild()

            builders.append(self.builder_cxt(request, builder))
            builder_builds[bn] = map(lambda b: self.build_cxt(request, b), builds)

        template = request.site.buildbot_service.templates.get_template('grid_transposed.html')
        data = template.render(**cxt)
        data += self.footer(request)        
        return data
<|MERGE_RESOLUTION|>--- conflicted
+++ resolved
@@ -166,7 +166,6 @@
         status = self.getStatus(request)
         stamps = self.getRecentSourcestamps(status, numBuilds, categories, branch)
 
-<<<<<<< HEAD
         cxt = {'project_url': status.getProjectURL(),
                'project_name': status.getProjectName(),
                'categories': categories,
@@ -174,28 +173,8 @@
                'ANYBRANCH': ANYBRANCH,
                'stamps': stamps,
               }  
+
         
-=======
-        projectURL = status.getProjectURL()
-        projectName = status.getProjectName()
-
-        data = '<table class="Grid" border="0" cellspacing="0">\n'
-        data += '<tr>\n'
-        data += '<td class="title"><a href="%s">%s</a>' % (projectURL, projectName)
-        if categories:
-            html_categories = map(html.escape, categories)
-            if len(categories) > 1:
-                data += '\n<br /><b>Categories:</b><br/>%s' % ('<br/>'.join(html_categories))
-            else:
-                data += '\n<br /><b>Category:</b> %s' % html_categories[0]
-        if branch != ANYBRANCH:
-            data += '\n<br /><b>Branch:</b> %s' % (html.escape(branch or 'trunk'))
-        data += '</td>\n'
-        for stamp in stamps:
-            data += self.stamp_td(stamp)
-        data += '</tr>\n'
-
->>>>>>> 138c831f
         sortedBuilderNames = status.getBuilderNames()[:]
         sortedBuilderNames.sort()
         
@@ -256,7 +235,6 @@
         status = self.getStatus(request)
         stamps = self.getRecentSourcestamps(status, numBuilds, categories, branch)
 
-<<<<<<< HEAD
         cxt = {'project_url': status.getProjectURL(),
                'project_name': status.getProjectName(),
                'categories': categories,
@@ -264,23 +242,6 @@
                'ANYBRANCH': ANYBRANCH,
                'stamps': stamps,
               }          
-=======
-        projectURL = status.getProjectURL()
-        projectName = status.getProjectName()
-
-        data = '<table class="Grid" border="0" cellspacing="0">\n'
-        data += '<tr>\n'
-        data += '<td class="title"><a href="%s">%s</a>' % (projectURL, projectName)
-        if categories:
-            html_categories = map(html.escape, categories)
-            if len(categories) > 1:
-                data += '\n<br /><b>Categories:</b><br/>%s' % ('<br/>'.join(html_categories))
-            else:
-                data += '\n<br /><b>Category:</b> %s' % html_categories[0]
-        if branch != ANYBRANCH:
-            data += '\n<br /><b>Branch:</b> %s' % (html.escape(branch or 'trunk'))
-        data += '</td>\n'
->>>>>>> 138c831f
 
         sortedBuilderNames = status.getBuilderNames()[:]
         sortedBuilderNames.sort()
